--- conflicted
+++ resolved
@@ -135,34 +135,6 @@
         let own_name = ::NameType::new(::sodiumoxide::crypto::hash::sha512::hash(
             &id.signing_public_key()[..]).0);
 
-<<<<<<< HEAD
-        RoutingNode {
-            crust_receiver: crust_receiver,
-            crust_service: crust_service,
-            accepting_on: accepting_on,
-            // Counter starts at 1, 0 is reserved for bootstrapping.
-            connection_counter: 1u32,
-            client_restriction: client_restriction,
-            action_sender: action_sender,
-            action_receiver: action_receiver,
-            event_sender: event_sender.clone(),
-            message_public_key_filter: ::message_filter
-                                       ::MessageFilter
-                                       ::with_expiry_duration(::time::Duration::minutes(20)),
-            connection_filter: ::message_filter::MessageFilter::with_expiry_duration(
-                ::time::Duration::seconds(20)),
-            public_id_cache: LruCache::with_expiry_duration(::time::Duration::minutes(10)),
-            message_accumulator: ::accumulator::Accumulator::with_duration(1,
-                ::time::Duration::minutes(5)),
-            refresh_accumulator: ::refresh_accumulator::RefreshAccumulator::with_expiry_duration(
-                ::time::Duration::minutes(5)),
-            refresh_causes: ::message_filter::MessageFilter::with_expiry_duration(
-                ::time::Duration::minutes(5)),
-            handled_messages: ::message_filter::MessageFilter::with_expiry_duration(
-                ::time::Duration::minutes(20)),
-//            cache_options: ::data_cache_options::DataCacheOptions::new(),
-            data_cache: ::data_cache::DataCache::new(),
-=======
         let joiner = thread!(ROUTING_NODE_THREAD_NAME, move || {
             let mut routing_node = RoutingNode {
                 crust_service: crust_service,
@@ -173,9 +145,9 @@
                 crust_rx: crust_rx,
                 action_rx: action_rx,
                 event_sender: event_sender,
-                claimant_message_filter: ::message_filter
-                                         ::MessageFilter
-                                         ::with_expiry_duration(::time::Duration::minutes(20)),
+                message_public_key_filter: ::message_filter
+                                           ::MessageFilter
+                                           ::with_expiry_duration(::time::Duration::minutes(20)),
                 connection_filter: ::message_filter::MessageFilter::with_expiry_duration(
                     ::time::Duration::seconds(20)),
                 public_id_cache: LruCache::with_expiry_duration(::time::Duration::minutes(10)),
@@ -189,7 +161,6 @@
                     ::time::Duration::minutes(20)),
 //                cache_options: ::data_cache_options::DataCacheOptions::new(),
                 data_cache: ::data_cache::DataCache::new(),
->>>>>>> ab70470f
 //START
                 id: id,
                 state: State::Disconnected,
@@ -459,8 +430,7 @@
         }
 
         // Scan for remote names.
-<<<<<<< HEAD
-        if self.is_node() {
+        if self.state == State::Node {
             match message.from_authority {
                 ::authority::Authority::ClientManager(ref name) => self.refresh_routing_table(&name),
                 ::authority::Authority::NaeManager(ref name) => self.refresh_routing_table(&name),
@@ -468,13 +438,6 @@
                 ::authority::Authority::ManagedNode(ref name) => self.refresh_routing_table(&name),
                 ::authority::Authority::Client(_, _) => {}
             };
-=======
-        if self.state == State::Node {
-            if let ::types::Address::Node(ref name) = claimant {
-                debug!("{}We're connected and got message from {:?}", self.us(), name);
-                self.refresh_routing_table(&name)
-            }
->>>>>>> ab70470f
 
             // Forward the message.
             debug!("{}Forwarding signed message", self.us());
@@ -936,18 +899,10 @@
     ///    require to get our real Id from our close group and accumulate this
     ///    before accpeting us as a valid connection / id
     fn send_connect_request(&mut self, peer_name: &NameType) -> RoutingResult {
-<<<<<<< HEAD
-        let from_authority = match self.state() {
-            &State::Disconnected => return Err(RoutingError::NotBootstrapped),
-            &State::Client => {
-                try!(self.get_client_authority())
-=======
-        let (from_authority, address) = match *self.state() {
+        let from_authority = match *self.state() {
             State::Disconnected => return Err(RoutingError::NotBootstrapped),
             State::Client => {
-                let signing_key = self.id().signing_public_key();
-                (try!(self.get_client_authority()), Address::Client(signing_key))
->>>>>>> ab70470f
+                try!(self.get_client_authority())
             }
             _ => {
                 Authority::ManagedNode(self.id().name())
@@ -1113,56 +1068,18 @@
                     to_authority: Authority,
                     content: Content)
                     -> RoutingResult {
-<<<<<<< HEAD
-        if self.is_node() {
-            let routing_message = RoutingMessage {
-                from_authority: our_authority,
-                to_authority: to_authority,
-                content: content,
-                group_keys: None,
-            };
-            match SignedMessage::new(&routing_message,
-                                     self.id().signing_public_key(),
-                                     self.id().signing_private_key()) {
-                Ok(signed_message) => self.send(signed_message),
-                Err(e) => return Err(RoutingError::Cbor(e)),
-            };
-        } else {
-            match content {
-                Content::ExternalRequest(external_request) => {
-                    self.send_to_user(Event::FailedRequest {
-                        request: external_request,
-                        our_authority: Some(our_authority),
-                        location: to_authority,
-                        interface_error: InterfaceError::NotConnected,
-                    });
-                }
-                Content::ExternalResponse(external_response) => {
-                    self.send_to_user(Event::FailedResponse {
-                        response: external_response,
-                        our_authority: Some(our_authority),
-                        location: to_authority,
-                        interface_error: InterfaceError::NotConnected,
-                    });
-                }
-                // FIXME (ben 24/08/2015) InternalRequest::Refresh can pass here on failure
-                _ => error!("{}InternalRequest/Response was sent back to user {:?}", self.us(),
-                            content),
-            }
-        }
-=======
         let routing_message = RoutingMessage {
             from_authority: our_authority,
             to_authority: to_authority,
             content: content,
-        };
-        match SignedMessage::new(Address::Node(self.id().name()),
-                                 routing_message,
+            group_keys: None,
+        };
+        match SignedMessage::new(&routing_message,
+                                 self.id().signing_public_key(),
                                  self.id().signing_private_key()) {
             Ok(signed_message) => self.send(signed_message),
             Err(e) => return Err(RoutingError::Cbor(e)),
         };
->>>>>>> ab70470f
         Ok(())
     }
 
@@ -1299,18 +1216,12 @@
 
         // Request token is only set if it came from a non-group entity.
         // If it came from a group, then sentinel guarantees message validity.
-<<<<<<< HEAD
-        if let &Some(ref token) = response.get_signed_token() {
+        if let Some(ref token) = *response.get_signed_token() {
             let signed_message = SignedMessage::from_token(
                     token.clone(), self.id().signing_public_key().clone());
             match signed_message.verify() {
                 Some(_) => {},
                 None => return Err(RoutingError::FailedSignature),
-=======
-        if let Some(ref token) = *response.get_signed_token() {
-            if !token.verify_signature(&self.id().signing_public_key()) {
-                return Err(RoutingError::FailedSignature);
->>>>>>> ab70470f
             };
         } else {
             if !self.name_in_range(to_authority.get_location()) {
@@ -1607,7 +1518,6 @@
     //}
 
     // RoutingMessage's for ImmutableData Get request/response.
-<<<<<<< HEAD
     fn generate_routing_messages() -> (RoutingMessage, RoutingMessage) {
         let mut data = [0u8; 64];
         thread_rng().fill_bytes(&mut data);
@@ -1676,79 +1586,4 @@
         assert!(node.data_cache.handle_cache_get(&message_request).is_none());
     }
 }
-=======
-    //fn generate_routing_messages() -> (RoutingMessage, RoutingMessage) {
-    //    let mut data = [0u8; 64];
-    //    thread_rng().fill_bytes(&mut data);
-
-    //    let immutable = ImmutableData::new(ImmutableDataType::Normal,
-    //                                       data.iter().cloned().collect());
-    //    let immutable_data = Data::ImmutableData(immutable.clone());
-    //    let key_pair = crypto::sign::gen_keypair();
-    //    let signature = crypto::sign::sign_detached(&data, &key_pair.1);
-    //    let sign_token = SignedToken {
-    //        serialised_request: data.iter().cloned().collect(),
-    //        signature: signature,
-    //    };
-
-    //    let data_request = DataRequest::ImmutableData(immutable.name().clone(),
-    //                                                  immutable.get_type_tag().clone());
-    //    let request = ExternalRequest::Get(data_request.clone(), 0u8);
-    //    let response = ExternalResponse::Get(immutable_data, data_request, Some(sign_token));
-
-    //    let routing_message_request = RoutingMessage {
-    //        from_authority: Authority::ClientManager(NameType::new([1u8; 64])),
-    //        to_authority: Authority::NaeManager(NameType::new(data)),
-    //        content: Content::ExternalRequest(request),
-    //    };
-
-    //    let routing_message_response = RoutingMessage {
-    //        from_authority: Authority::NaeManager(NameType::new(data)),
-    //        to_authority: Authority::ClientManager(NameType::new([1u8; 64])),
-    //        content: Content::ExternalResponse(response),
-    //    };
-
-    //    (routing_message_request, routing_message_response)
-    //}
-
-    //#[test]
-    // fn no_caching() {
-    //     let mut node = create_routing_node();
-    //     // Get request/response RoutingMessage's for ImmutableData.
-    //     let (message_request, message_response) = generate_routing_messages();
-
-    //     assert!(node.data_cache.handle_cache_get(&message_request).is_none());
-    //     node.data_cache.handle_cache_put(&message_response);
-    //     assert!(node.data_cache.handle_cache_get(&message_request).is_none());
-    // }
-
-    // #[test]
-    // fn enable_immutable_data_caching() {
-    //     let mut node = create_routing_node();
-    //     // Enable caching for ImmutableData, disable for other Data types.
-    //     let cache_options = DataCacheOptions::with_caching(false, false, true);
-    //     let _ = node.data_cache.set_cache_options(cache_options);
-    //     // Get request/response RoutingMessage's for ImmutableData.
-    //     let (message_request, message_response) = generate_routing_messages();
-
-    //     assert!(node.data_cache.handle_cache_get(&message_request).is_none());
-    //     node.data_cache.handle_cache_put(&message_response);
-    //     assert!(node.data_cache.handle_cache_get(&message_request).is_some());
-    // }
-
-    // #[test]
-    // fn disable_immutable_data_caching() {
-    //     let mut node = create_routing_node();
-    //     // Disable caching for ImmutableData, enable for other Data types.
-    //     let cache_options = DataCacheOptions::with_caching(true, true, false);
-    //     let _ = node.data_cache.set_cache_options(cache_options);
-    //     // Get request/response RoutingMessage's for ImmutableData.
-    //     let (message_request, message_response) = generate_routing_messages();
-
-    //     assert!(node.data_cache.handle_cache_get(&message_request).is_none());
-    //     node.data_cache.handle_cache_put(&message_response);
-    //     assert!(node.data_cache.handle_cache_get(&message_request).is_none());
-    // }
-}
-*/
->>>>>>> ab70470f
+*/