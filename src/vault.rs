--- conflicted
+++ resolved
@@ -53,13 +53,8 @@
     pub fn new(first_vault: bool) -> Result<Self, InternalError> {
         sodiumoxide::init();
 
-<<<<<<< HEAD
-        let config = config_handler::read_config_file().unwrap_or(Config::default());
+        let config = config_handler::read_config_file().ok().unwrap_or_default();
         let mut chunk_store_root = if config.chunk_store_root.is_none() {
-=======
-        let config = config_handler::read_config_file().ok().unwrap_or_default();
-        let chunk_store_root = if config.chunk_store_root.is_none() {
->>>>>>> 7d07424a
             env::temp_dir()
         } else {
             let path_str = config.chunk_store_root.unwrap();
@@ -94,14 +89,8 @@
     #[cfg(feature = "use-mock-crust")]
     pub fn apply_config(&mut self, config: Config) -> Result<(), InternalError> {
         let max_capacity = config.max_capacity.unwrap_or(DEFAULT_MAX_CAPACITY);
-<<<<<<< HEAD
-        self.data_manager = try!(DataManager::new(self.routing_node.clone(),
-                                                  env::temp_dir(),
-                                                  max_capacity));
-=======
         self.data_manager =
-            try!(DataManager::new(self.routing_node.clone(), &env::temp_dir(), max_capacity));
->>>>>>> 7d07424a
+            try!(DataManager::new(self.routing_node.clone(), env::temp_dir(), max_capacity));
         Ok(())
     }
 
