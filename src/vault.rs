--- conflicted
+++ resolved
@@ -193,7 +193,7 @@
     fn on_disconnected(&mut self) {
         self.routing.stop();
         let (sender, receiver) = ::std::sync::mpsc::channel();
-        self.routing = get_new_routing(sender);
+        self.routing = Routing::new(sender);
         self.receiver = receiver;
     }
 
@@ -669,20 +669,12 @@
         let value = ::routing::types::generate_random_vec_u8(1024);
         let im_data = ::routing::immutable_data::ImmutableData::new(
                           ::routing::immutable_data::ImmutableDataType::Normal, value);
-<<<<<<< HEAD
+        println!("network_put_get_test putting data");
         client_routing.put_request(::maid_manager::Authority(client_name),
                                    ::routing::data::Data::ImmutableData(im_data.clone()));
         waiting_for_hits(&vault_receivers, 3, ::data_manager::PARALLELISM, ::time::Duration::minutes(1));
-
+        println!("network_put_get_test getting data");
         client_routing.get_request(::data_manager::Authority(im_data.name()),
-=======
-        println!("network_put_get_test putting data");
-        client_routing.put_request(::routing::authority::Authority::ClientManager(client_name),
-                                   ::routing::data::Data::ImmutableData(im_data.clone()));
-        waiting_for_hits(&vault_receivers, 3, ::data_manager::PARALLELISM, ::time::Duration::minutes(1));
-        println!("network_put_get_test getting data");
-        client_routing.get_request(::routing::authority::Authority::NaeManager(im_data.name()),
->>>>>>> 9e7c3a54
             ::routing::data::DataRequest::ImmutableData(im_data.name(),
                 ::routing::immutable_data::ImmutableDataType::Normal));
         while let Ok(data) = client_receiver.recv() {
@@ -701,32 +693,20 @@
         let sign_keys = ::sodiumoxide::crypto::sign::gen_keypair();
         let sd = ::routing::structured_data::StructuredData::new(0, name, 0,
             value.clone(), vec![sign_keys.0], vec![], Some(&sign_keys.1)).ok().unwrap();
-<<<<<<< HEAD
+        println!("network_post_test putting data");
         client_routing.put_request(::maid_manager::Authority(client_name),
-=======
-        println!("network_post_test putting data");
-        client_routing.put_request(::routing::authority::Authority::ClientManager(client_name),
->>>>>>> 9e7c3a54
                                    ::routing::data::Data::StructuredData(sd.clone()));
         waiting_for_hits(&vault_receivers, 1, ::routing::types::GROUP_SIZE, ::time::Duration::minutes(1));
 
         let keys = ::sodiumoxide::crypto::sign::gen_keypair();
         let sd_new = ::routing::structured_data::StructuredData::new(0, name, 1,
             value.clone(), vec![keys.0], vec![sign_keys.0], Some(&sign_keys.1)).ok().unwrap();
-<<<<<<< HEAD
+        println!("network_post_test posting data");
         client_routing.post_request(::sd_manager::Authority(sd.name()),
-                                    ::routing::data::Data::StructuredData(sd_new.clone()));
-        waiting_for_hits(&vault_receivers, 1, ::routing::types::GROUP_SIZE, ::time::Duration::seconds(30));
-
-        client_routing.get_request(::sd_manager::Authority(sd.name()),
-=======
-        println!("network_post_test posting data");
-        client_routing.post_request(::routing::authority::Authority::NaeManager(sd.name()),
                                     ::routing::data::Data::StructuredData(sd_new.clone()));
         waiting_for_hits(&vault_receivers, 1, ::routing::types::GROUP_SIZE, ::time::Duration::minutes(1));
         println!("network_post_test getting data");
-        client_routing.get_request(::routing::authority::Authority::NaeManager(sd.name()),
->>>>>>> 9e7c3a54
+        client_routing.get_request(::sd_manager::Authority(sd.name()),
             ::routing::data::DataRequest::StructuredData(sd.name(), 0));
         while let Ok(data) = client_receiver.recv() {
             assert_eq!(data, ::routing::data::Data::StructuredData(sd_new.clone()));
@@ -742,12 +722,8 @@
         let value = ::routing::types::generate_random_vec_u8(1024);
         let im_data = ::routing::immutable_data::ImmutableData::new(
                           ::routing::immutable_data::ImmutableDataType::Normal, value);
-<<<<<<< HEAD
+        println!("network_churn_immutable_data_test putting data");
         client_routing.put_request(::maid_manager::Authority(client_name),
-=======
-        println!("network_churn_immutable_data_test putting data");
-        client_routing.put_request(::routing::authority::Authority::ClientManager(client_name),
->>>>>>> 9e7c3a54
                                    ::routing::data::Data::ImmutableData(im_data.clone()));
         waiting_for_hits(&vault_receivers, 3, ::data_manager::PARALLELISM, ::time::Duration::minutes(1));
 
@@ -758,13 +734,8 @@
                                           });
         let new_vault_receivers = vec![receiver];
         waiting_for_hits(&new_vault_receivers, 10, ::routing::types::GROUP_SIZE - 1, ::time::Duration::seconds(30));
-<<<<<<< HEAD
-
+        println!("network_churn_immutable_data_test getting data");
         client_routing.get_request(::data_manager::Authority(im_data.name()),
-=======
-        println!("network_churn_immutable_data_test getting data");
-        client_routing.get_request(::routing::authority::Authority::NaeManager(im_data.name()),
->>>>>>> 9e7c3a54
             ::routing::data::DataRequest::ImmutableData(im_data.name(),
                 ::routing::immutable_data::ImmutableDataType::Normal));
         while let Ok(data) = client_receiver.recv() {
@@ -783,12 +754,8 @@
         let sign_keys = ::sodiumoxide::crypto::sign::gen_keypair();
         let sd = ::routing::structured_data::StructuredData::new(0, name, 0,
             value.clone(), vec![sign_keys.0], vec![], Some(&sign_keys.1)).ok().unwrap();
-<<<<<<< HEAD
+        println!("network_churn_structured_data_test putting data");
         client_routing.put_request(::maid_manager::Authority(client_name),
-=======
-        println!("network_churn_structured_data_test putting data");
-        client_routing.put_request(::routing::authority::Authority::ClientManager(client_name),
->>>>>>> 9e7c3a54
                                    ::routing::data::Data::StructuredData(sd.clone()));
         waiting_for_hits(&vault_receivers, 1, ::routing::types::GROUP_SIZE, ::time::Duration::minutes(1));
 
@@ -798,15 +765,9 @@
                                               ::vault::Vault::new(Some(sender)).do_run();
                                           });
         let new_vault_receivers = vec![receiver];
-<<<<<<< HEAD
-        waiting_for_hits(&new_vault_receivers, 10, ::routing::types::GROUP_SIZE - 1, ::time::Duration::seconds(30));
-
-        client_routing.get_request(::sd_manager::Authority(sd.name()),
-=======
         waiting_for_hits(&new_vault_receivers, 10, ::routing::types::GROUP_SIZE - 1, ::time::Duration::minutes(1));
         println!("network_churn_structured_data_test getting data");
-        client_routing.get_request(::routing::authority::Authority::NaeManager(sd.name()),
->>>>>>> 9e7c3a54
+        client_routing.get_request(::sd_manager::Authority(sd.name()),
             ::routing::data::DataRequest::StructuredData(sd.name(), 0));
         while let Ok(data) = client_receiver.recv() {
             assert_eq!(data, ::routing::data::Data::StructuredData(sd.clone()));
