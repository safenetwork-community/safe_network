// Copyright 2016 MaidSafe.net limited.
//
// This SAFE Network Software is licensed to you under (1) the MaidSafe.net Commercial License,
// version 1.0 or later, or (2) The General Public License (GPL), version 3, depending on which
// licence you accepted on initial access to the Software (the "Licences").
//
// By contributing code to the SAFE Network Software, or to this project generally, you agree to be
// bound by the terms of the MaidSafe Contributor Agreement, version 1.1.  This, along with the
// Licenses can be found in the root directory of this project at LICENSE, COPYING and CONTRIBUTOR.
//
// Unless required by applicable law or agreed to in writing, the SAFE Network Software distributed
// under the GPL Licence is distributed on an "AS IS" BASIS, WITHOUT WARRANTIES OR CONDITIONS OF ANY
// KIND, either express or implied.
//
// Please review the Licences for the specific language governing permissions and limitations
// relating to use of the SAFE Network Software.


// A routing table to manage contacts for a node in a [Kademlia][1] distributed hash table.
//
// [1]: https://en.wikipedia.org/wiki/Kademlia
//
//
// This uses the Kademlia mechanism for routing messages in a peer-to-peer network, and generalises
// it to provide redundancy in every step: for senders, messages in transit and receivers.
// It contains the routing table and the functionality to decide via which of its entries to route
// a message, but not the networking functionality itself.
//
// It also provides methods to decide which other nodes to connect to, depending on a parameter
// `bucket_size` (see below).
//
//
// # Addresses and distance functions
//
// Nodes in the network are addressed with a [`Xorable`][2] type, an unsigned integer with `B` bits.
// The *[XOR][3] distance* between two nodes with addresses `x` and `y` is `x ^ y`. This
// [distance function][4] has the property that no two points ever have the same distance from a
// given point, i. e. if `x ^ y == x ^ z`, then `y == z`. This property allows us to define the
// `k`-*close group* of an address as the `k` closest nodes to that address, guaranteeing that the
// close group will always have exactly `k` members (unless, of course, the whole network has less
// than `k` nodes).
//
// [2]: trait.Xorable.html
// [3]: https://en.wikipedia.org/wiki/Exclusive_or#Bitwise_operation
// [4]: https://en.wikipedia.org/wiki/Metric_%28mathematics%29
//
// The routing table is associated with a node with some name `x`, and manages a number of contacts
// to other nodes, sorting them into up to `B` *buckets*, depending on their XOR distance from `x`:
//
// * If 2<sup>`B`</sup> > `x ^ y` >= 2<sup>`B - 1`</sup>, then y is in bucket 0.
// * If 2<sup>`B - 1`</sup> > `x ^ y` >= 2<sup>`B - 2`</sup>, then y is in bucket 1.
// * If 2<sup>`B - 2`</sup> > `x ^ y` >= 2<sup>`B - 3`</sup>, then y is in bucket 2.
// * ...
// * If 2 > `x ^ y` >= 1, then y is in bucket `B - 1`.
//
// Equivalently, `y` is in bucket `n` if the longest common prefix of `x` and `y` has length `n`,
// i. e. the first binary digit in which `x` and `y` disagree is the `(n + 1)`-th one. We call the
// length of the remainder, without the common prefix, the *bucket distance* of `x` and `y`. Hence
// `x` and `y` have bucket distance `B - n` if and only if `y` belongs in bucket number `n`.
//
// The bucket distance is coarser than the XOR distance: Whenever the bucket distance from `y` to
// `x` is less than the bucket distance from `z` to `x`, then `y ^ x < z ^ x`. But not vice-versa:
// Often `y ^ x < z ^ x`, even if the bucket distances are equal. The XOR distance ranges from 0
// to 2<sup>`B`</sup> (exclusive), while the bucket distance ranges from 0 to `B` (inclusive).
//
//
// # Guarantees
//
// The routing table provides functions to decide, for a message with a given destination, which
// nodes in the table to pass the message on to, so that it is guaranteed that:
//
// * If the destination is the address of a node, the message will reach that node after at most
//   `B - 1` hops.
// * Otherwise, if the destination is a `k`-close group with `k <= bucket_size`, the message will
//   reach every member of the `k`-close group of the destination address, i. e. all `k` nodes in
//   the network that are XOR-closest to that address, and each node knows whether it belongs to
//   that group.
// * Each node in a given address' close group is connected to each other node in that group. In
//   particular, every node is connected to its own close group.
// * The number of total hop messages created for each message is at most `B`.
// * For each node there are at most `B * bucket_size` other nodes in the network that would
//   accept a connection, at any point in time. All other nodes do not need to disclose their IP
//   address.
// * There are `bucket_size` different paths along which a message can be sent, to provide
//   redundancy.
//
// However, to be able to make these guarantees, the routing table must be filled with sufficiently
// many contacts. Specifically, the following invariant must be ensured:
//
// > Whenever a bucket `n` has fewer than `bucket_size` entries, it contains *all* nodes in the
// > network with bucket distance `B - n`.
//
// The user of this crate therefore needs to make sure that whenever a node joins or leaves, all
// affected nodes in the network update their routing tables accordingly.
//
//
// # Resilience against malfunctioning nodes
//
// The sender may choose to send a message via up to `bucket_size` distinct paths to provide
// redundancy against malfunctioning hop nodes. These paths are likely, but not guaranteed, to be
// disjoint.
//
// The concept of close groups exists to provide resilience even against failures of the source or
// destination itself: If every member of a group tries to send the same message, it will arrive
// even if some members fail. And if a message is sent to a whole group, it will arrive in most,
// even if some of them malfunction.
//
// Close groups can thus be used as inherently redundant authorities in the network that messages
// can be sent to and received from, using a consensus algorithm: A message from a group authority
// is considered to be legitimate, if a majority of group members have sent a message with the same
// content.

mod authority;
mod error;
mod network_tests;
mod prefix;
mod xorable;

use itertools::Itertools;
pub use self::authority::Authority;
pub use self::error::Error;
#[cfg(any(test, feature = "use-mock-crust"))]
pub use self::network_tests::verify_network_invariant;
pub use self::prefix::Prefix;
pub use self::xorable::Xorable;
use std::{iter, mem};
use std::borrow::Borrow;
use std::cmp::Ordering;
use std::collections::{BTreeSet, HashMap, HashSet, hash_map, hash_set};
use std::fmt::{Binary, Debug, Formatter};
use std::fmt::Result as FmtResult;
use std::hash::Hash;
use std::thread;

pub type Groups<T> = HashMap<Prefix<T>, HashSet<T>>;

type MemberIter<'a, T> = hash_set::Iter<'a, T>;
type GroupIter<'a, T> = hash_map::Values<'a, Prefix<T>, HashSet<T>>;
type OtherGroupsIter<'a, T> = iter::FlatMap<GroupIter<'a, T>, MemberIter<'a, T>, FlatMapFn<'a, T>>;
type FlatMapFn<'a, T> = fn(&'a HashSet<T>) -> MemberIter<'a, T>;

// Amount added to `min_group_size` when deciding whether a bucket split can happen.  This helps
// protect against rapid splitting and merging in the face of moderate churn.
const SPLIT_BUFFER: usize = 1;

// Immutable iterator over the entries of a `RoutingTable`.
pub struct Iter<'a, T: 'a + Binary + Clone + Copy + Default + Hash + Xorable> {
    inner: iter::Chain<OtherGroupsIter<'a, T>, hash_set::Iter<'a, T>>,
}

impl<'a, T: 'a + Binary + Clone + Copy + Default + Hash + Xorable> Iterator for Iter<'a, T> {
    type Item = &'a T;

    fn next(&mut self) -> Option<&'a T> {
        self.inner.next()
    }

    fn size_hint(&self) -> (usize, Option<usize>) {
        self.inner.size_hint()
    }
}


// Used when removal of a contact triggers the need to merge two or more groups.  Sent between all
// members of all merging groups, but not peers outwith the new group.
#[derive(Clone, Debug, PartialEq)]
pub struct OwnMergeDetails<T: Binary + Clone + Copy + Default + Hash + Xorable> {
    pub sender_prefix: Prefix<T>,
    pub merge_prefix: Prefix<T>,
    pub groups: Groups<T>,
}



// Used once merging our own group has completed to send to peers outwith the new group
#[derive(Clone, Debug, PartialEq)]
pub struct OtherMergeDetails<T: Binary + Clone + Copy + Default + Hash + Xorable> {
    pub prefix: Prefix<T>,
    pub group: HashSet<T>,
}



// Details returned by a successful `RoutingTable::remove()`.
#[derive(Debug)]
pub struct RemovalDetails<T: Binary + Clone + Copy + Default + Hash + Xorable> {
    // Peer name
    pub name: T,
    // True if the removed peer was in our group.
    pub was_in_our_group: bool,
}



// Details returned by `RoutingTable::merge_own_group()`.
pub enum OwnMergeState<T: Binary + Clone + Copy + Default + Hash + Xorable> {
    // If no ongoing merge is happening when `merge_own_group()` is called, `Initialised` is
    // returned, containing the merge details they each need to receive (the new prefix and all
    // groups in the table).
    Initialised { merge_details: OwnMergeDetails<T> },
    // If an ongoing merge is happening, and this call to `merge_own_group()` doesn't complete the
    // merge (i.e. at least one of the merging groups hasn't yet sent us its merge details), then
    // `Ongoing` is returned, implying that no further action by the caller is required.
    Ongoing,
    // If an ongoing merge is happening, and this call to `merge_own_group()` completes the merge
    // (i.e. all merging groups have sent us their merge details), then `Completed` is returned,
    // containing the appropriate targets (the `Prefix`es of all groups outwith the merging ones)
    // and the merge details they each need to receive (the new prefix and merged group).
    Completed {
        targets: BTreeSet<Prefix<T>>,
        merge_details: OtherMergeDetails<T>,
    },
    // The merge has already completed, implying that no further action by the caller is required.
    AlreadyMerged,
}



/// A routing table to manage contacts for a node.
///
/// It maintains a list of groups (identified by a `Prefix<T>`), each with a
/// list node identifiers of type `T` (e.g. `XorName`) representing connected
/// peer nodes, and provides algorithms for routing messages.
///
/// See the [crate documentation](index.html) for details.
#[derive(Clone, Eq, PartialEq)]
pub struct RoutingTable<T: Binary + Clone + Copy + Debug + Default + Hash + Xorable> {
    our_name: T,
    min_group_size: usize,
    our_group_prefix: Prefix<T>,
    our_group: HashSet<T>,
    groups: Groups<T>,
    // Peers discovered while merging our own group which should be added but aren't yet.
    needed: HashSet<T>,
    // Whether we have sent our merge details to the other group.
    we_want_to_merge: bool,
    // Whether the other group has sent their merge details to us.
    they_want_to_merge: bool,
}

impl<T: Binary + Clone + Copy + Debug + Default + Hash + Xorable> RoutingTable<T> {
    /// Creates a new `RoutingTable`.
    pub fn new(our_name: T, min_group_size: usize) -> Self {
        RoutingTable {
            our_name: our_name,
            min_group_size: min_group_size,
            our_group: HashSet::new(),
            our_group_prefix: Default::default(),
            groups: HashMap::new(),
            needed: HashSet::new(),
            we_want_to_merge: false,
            they_want_to_merge: false,
        }
    }

    /// Creates a new `RoutingTable`, using an existing collection of groups.
    pub fn new_with_groups<U, V>(our_name: T,
                                 min_group_size: usize,
                                 new_groups: U)
                                 -> Result<Self, Error>
        where U: IntoIterator<Item = (Prefix<T>, V)>,
              V: IntoIterator<Item = T>
    {
        let mut needed = HashSet::new();
        let mut our_group_prefix = Default::default();
        let groups = new_groups.into_iter()
            .filter_map(|(prefix, members)| {
                needed.extend(members);
                if prefix.matches(&our_name) {
                    our_group_prefix = prefix;
                    None
                } else {
                    Some((prefix, HashSet::new()))
                }
            })
            .collect();
        let result = RoutingTable {
            our_name: our_name,
            min_group_size: min_group_size,
            our_group: HashSet::new(),
            our_group_prefix: our_group_prefix,
            groups: groups,
            needed: needed,
            we_want_to_merge: false,
            they_want_to_merge: false,
        };
        result.check_invariant()?;
        Ok(result)
    }

    /// Returns the `Prefix` of our group
    pub fn our_group_prefix(&self) -> &Prefix<T> {
        &self.our_group_prefix
    }

    /// Returns our own group, excluding our own name.
    pub fn our_group(&self) -> &HashSet<T> {
        &self.our_group
    }

    /// Returns the whole routing table, including our group and our name
    pub fn groups(&self) -> Groups<T> {
        let mut groups = self.groups.clone();
        let mut our_group = self.our_group.clone();
        our_group.insert(self.our_name);
        let _ = groups.insert(self.our_group_prefix, our_group);
        groups
    }

    /// Returns the total number of entries in the routing table.
    pub fn len(&self) -> usize {
        self.groups.values().fold(0, |acc, group| acc + group.len()) + self.our_group.len()
    }

    /// Is the table empty? (Returns `true` if no nodes are known; empty groups are ignored.)
    pub fn is_empty(&self) -> bool {
        self.our_group.is_empty() && self.groups.values().all(HashSet::is_empty)
    }

    /// Returns the minimum group size.
    pub fn min_group_size(&self) -> usize {
        self.min_group_size
    }

    /// Returns the number of nodes which need to exist in each subgroup of a given group to allow
    /// it to be split.
    pub fn min_split_size(&self) -> usize {
        self.min_group_size + SPLIT_BUFFER
    }

    /// Returns whether the table contains the given `name`.
    pub fn has(&self, name: &T) -> bool {
        self.get_group(name).map_or(false, |group| group.contains(name))
    }

    /// Iterates over all nodes known by the routing table.
    pub fn iter(&self) -> Iter<T> {
        let iter: fn(_) -> _ = HashSet::iter;
        Iter { inner: self.groups.values().flat_map(iter).chain(&self.our_group) }
    }

    /// Collects prefixes of all groups known by the routing table other than ours into a
    /// `BTreeSet`.
    pub fn other_prefixes(&self) -> BTreeSet<Prefix<T>> {
        self.groups.keys().cloned().collect()
    }

    /// Collects prefixes of all groups known by the routing table into a `BTreeSet`.
    pub fn prefixes(&self) -> BTreeSet<Prefix<T>> {
        self.groups.keys().cloned().chain(iter::once(self.our_group_prefix)).collect()
    }

    /// Returns all names in our section
    pub fn our_names(&self) -> HashSet<T> {
        let mut our_group = self.our_group.clone();
        let _ = our_group.insert(self.our_name);
        our_group
    }

    /// If our group is the closest one to `name`, returns all names in our group *including ours*,
    /// otherwise returns `None`.
    pub fn close_names(&self, name: &T) -> Option<HashSet<T>> {
        if self.our_group_prefix.matches(name) {
            Some(self.our_names())
        } else {
            None
        }
    }

    /// If our group is the closest one to `name`, returns all names in our group *excluding ours*,
    /// otherwise returns `None`.
    pub fn other_close_names(&self, name: &T) -> Option<HashSet<T>> {
        if self.our_group_prefix.matches(name) {
            Some(self.our_group.clone())
        } else {
            None
        }
    }

    /// Are we among the `count` closest nodes to `name`?
    pub fn is_closest(&self, name: &T, count: usize) -> bool {
        self.closest_names(name, count).is_some()
    }

    fn closest_known_names(&self, name: &T, count: usize) -> Vec<&T> {
        self.groups
            .iter()
            .chain(iter::once((&self.our_group_prefix, &self.our_group)))
            .sorted_by(|&(pfx0, _), &(pfx1, _)| pfx0.cmp_distance(pfx1, name))
            .into_iter()
            .flat_map(|(pfx, group)| {
                group.iter()
                    .chain(if *pfx == self.our_group_prefix {
                        Some(&self.our_name)
                    } else {
                        None
                    })
                    .sorted_by(|name0, name1| name.cmp_distance(name0, name1))
                    .into_iter()
            })
            .take(count)
            .collect_vec()
    }

    /// Returns the `count` closest entries to `name` in the routing table, including our own name,
    /// sorted by ascending distance to `name`. If we are not close, returns `None`.
    pub fn closest_names(&self, name: &T, count: usize) -> Option<Vec<&T>> {
        let result = self.closest_known_names(name, count);
        if result.contains(&&self.our_name) {
            Some(result)
        } else {
            None
        }
    }

    /// Returns the `count-1` closest entries to `name` in the routing table, excluding
    /// our own name, sorted by ascending distance to `name` -  or `None`, if our name
    /// isn't among `count` names closest to `name`.
    pub fn other_closest_names(&self, name: &T, count: usize) -> Option<Vec<&T>> {
        self.closest_names(name, count).map(|mut result| {
            result.retain(|name| *name != &self.our_name);
            result
        })
    }

    /// Get a reference to the subset of the table concerning some section, if that section is
    /// known. The returned object blocks access to the table and is not clonable.
    pub fn section_ref(&self, prefix: &Prefix<T>) -> Option<RoutingSection<T>> {
        if *prefix == self.our_group_prefix {
            Some(RoutingSection::with(prefix, Some(&self.our_name), &self.our_group, &self.needed))
        } else {
            self.groups.get(prefix).map(|g| RoutingSection::with(prefix, None, g, &self.needed))
        }
    }

    /// Returns true if `name` is in our group (including if it is our own name).
    pub fn is_in_our_group(&self, name: &T) -> bool {
        *name == self.our_name || self.our_group.contains(name)
    }

    /// Returns `Ok(())` if the given contact should be added to the routing table.
    ///
    /// Returns `Err` if `name` already exists in the routing table, or it doesn't fall within any
    /// of our groups, or it's our own name.
    pub fn need_to_add(&self, name: &T) -> Result<(), Error> {
        if *name == self.our_name {
            return Err(Error::OwnNameDisallowed);
        }
        if let Some(group) = self.get_group(name) {
            if group.contains(name) {
                Err(Error::AlreadyExists)
            } else {
                Ok(())
            }
        } else {
            Err(Error::PeerNameUnsuitable)
        }
    }

<<<<<<< HEAD
    /// Returns our group to which a peer joining should connect.
    ///
    /// Returns `Err(Error::PeerNameUnsuitable)` if `name` is not within our group, or
    /// `Err(Error::AlreadyExists)` if `name` is already in our table.
    pub fn expect_join_our_group(&self, name: &T) -> Result<(Prefix<T>, HashSet<T>), Error> {
        if !self.our_group_prefix.matches(name) {
            return Err(Error::PeerNameUnsuitable);
        }
        if self.our_group.contains(name) {
            return Err(Error::AlreadyExists);
        }
        let mut our_group = self.our_group.clone();
        our_group.insert(self.our_name);
        Ok((self.our_group_prefix, our_group))
    }

    /// Returns the collection of groups to which a peer joining our group should connect.
    ///
    /// This will generally be all the groups in our routing table.  However, if the addition of the
    /// new node will cause our group to split, only the groups which will remain neighbours after
    /// the split are returned.  Returns `Err(Error::PeerNameUnsuitable)` if `name` is not within
    /// our group, or `Err(Error::AlreadyExists)` if `name` is already in our table.
    pub fn get_sections_to_join(&self, name: &T) -> Result<Groups<T>, Error> {
=======
    /// Validates a joining node's name.
    pub fn validate_joining_node(&self, name: &T) -> Result<(), Error> {
>>>>>>> 1c1076e1
        if !self.our_group_prefix.matches(name) {
            return Err(Error::PeerNameUnsuitable);
        }
        if self.our_group.contains(name) {
            return Err(Error::AlreadyExists);
        }
        Ok(())
    }

    /// Adds a contact to the routing table.
    ///
    /// Returns `Err` if `name` already existed in the routing table, or it doesn't fall within any
    /// of our groups, or it's our own name.  Otherwise it returns `Ok(true)` if the addition
    /// succeeded and should cause our group to split or `Ok(false)` if the addition succeeded and
    /// shouldn't cause a split.
    pub fn add(&mut self, name: T) -> Result<bool, Error> {
        if name == self.our_name {
            return Err(Error::OwnNameDisallowed);
        }

        if let Some(group) = self.get_mut_group(&name) {
            if !group.insert(name) {
                return Err(Error::AlreadyExists);
            }
        } else {
            return Err(Error::PeerNameUnsuitable);
        }

        let _ = self.needed.remove(&name);
        Ok(self.should_split_our_group(self.our_group.iter().chain(iter::once(&self.our_name))))
    }

    /// Marks a node as being needed
    pub fn mark_needed(&mut self, name: &T) -> Result<(), Error> {
        let _ = self.needed.insert(*name);
        Ok(())
    }

    /// Splits a group.
    ///
    /// If the group exists in the routing table, it is split, otherwise this function is a no-op.
    /// If any of the groups don't satisfy the invariant any more (i.e. only differ in one bit from
    /// our own prefix), they are removed and those contacts are returned.  If the split is
    /// happening to our own group, our new prefix is returned in the optional field.
    pub fn split(&mut self, prefix: Prefix<T>) -> (Vec<T>, Option<Prefix<T>>) {
        let mut result = vec![];
        if prefix == self.our_group_prefix {
            result = self.split_our_group();
            return (result, Some(self.our_group_prefix));
        }

        if let Some(to_split) = self.groups.remove(&prefix) {
            let prefix0 = prefix.pushed(false);
            let prefix1 = prefix.pushed(true);
            let (group0, group1) = to_split.into_iter()
                .partition::<HashSet<_>, _>(|name| prefix0.matches(name));

            if self.our_group_prefix.is_neighbour(&prefix0) {
                let _ = self.groups.insert(prefix0, group0);
            } else {
                result.extend(group0);
            }

            if self.our_group_prefix.is_neighbour(&prefix1) {
                let _ = self.groups.insert(prefix1, group1);
            } else {
                result.extend(group1);
            }
        }
        (result, None)
    }

    /// Removes a contact from the routing table.
    ///
    /// If no entry with that name is found, `Err(Error::NoSuchPeer)` is returned.  Otherwise, the
    /// entry is removed from the routing table and `RemovalDetails` is returned.  See that struct's
    /// docs for further info.
    pub fn remove(&mut self, name: &T) -> Result<RemovalDetails<T>, Error> {
        let removal_details = RemovalDetails {
            name: *name,
            was_in_our_group: self.our_group_prefix.matches(name),
        };
        if removal_details.was_in_our_group {
            if !self.our_group.remove(name) {
                return Err(Error::NoSuchPeer);
            }
        } else if let Some(prefix) = self.find_group_prefix(name) {
            if let Some(group) = self.groups.get_mut(&prefix) {
                if !group.remove(name) {
                    return Err(Error::NoSuchPeer);
                }
            }
        } else {
            return Err(Error::NoSuchPeer);
        }
        Ok(removal_details)
    }

    /// If our group is required to merge, returns the details to initiate merging.
    ///
    /// Merging is required if any group has dropped below the minimum size and can only restore it
    /// by ultimately merging with us.
    ///
    /// However, merging happens in simple steps, each of which involves only two groups. If. e.g.
    /// group `1` drops below the minimum size, and the other groups are `01`, `001` and `000`,
    /// then this will return `true` only in the latter two. Once they are merged and have
    /// established all their new connections, it will return `true` in `01` and `00`. Only after
    /// that, the group `0` will merge with group `1`.
    pub fn should_merge(&self) -> Option<OwnMergeDetails<T>> {
        let bit_count = self.our_group_prefix.bit_count();
        let doesnt_need_to_merge_with_us = |(prefix, group): (&Prefix<T>, &HashSet<T>)| {
            !prefix.popped().is_compatible(&self.our_group_prefix) ||
            group.len() >= self.min_group_size
        };
        if bit_count == 0 || !self.needed.is_empty() || self.we_want_to_merge ||
           self.they_want_to_merge ||
           !self.groups.contains_key(&self.our_group_prefix.with_flipped_bit(bit_count - 1)) ||
           (self.our_group.len() + 1 >= self.min_group_size &&
            self.groups.iter().all(doesnt_need_to_merge_with_us)) {
            return None;
        }
        let merge_prefix = self.our_group_prefix.popped();
        let mut groups = self.groups.clone();
        let mut our_group = self.our_group.clone();
        let _ = our_group.insert(self.our_name);
        let _ = groups.insert(self.our_group_prefix, our_group);
        Some(OwnMergeDetails {
            sender_prefix: self.our_group_prefix,
            merge_prefix: merge_prefix,
            groups: groups,
        })
    }

    /// When a merge of our own group is triggered (either from our own group or a neighbouring one)
    /// this function handles the incoming merge details from the peers within the merging groups.
    ///
    /// The actual merge of the group is only done once all expected merging groups have provided
    /// details.  See the docs for `OwnMergeState` for full details of the return value.
    pub fn merge_own_group(&mut self, merge_details: OwnMergeDetails<T>) -> OwnMergeState<T> {
        // TODO: Return an error if they are not compatible instead?
        if !self.our_group_prefix.is_compatible(&merge_details.merge_prefix) ||
           self.our_group_prefix.bit_count() != merge_details.merge_prefix.bit_count() + 1 {
            warn!("{:?}: Attempt to call merge_own_group() for an already merged prefix {:?}",
                  self.our_name,
                  merge_details.merge_prefix);
            return OwnMergeState::AlreadyMerged;
        }
        for (prefix, contacts) in &merge_details.groups {
            let compatible_with_ours = self.our_group_prefix.is_compatible(prefix);
            // This may be a group which has been merged from multiple groups currently still
            // in our RT, so fix up our RT first.
            if merge_details.merge_prefix.is_compatible(prefix) &&
               !self.groups.contains_key(prefix) && !compatible_with_ours {
                self.merge(prefix);
            }
            // Add an empty group in the table and cache the corresponding contacts.
            let group = if compatible_with_ours {
                &self.our_group
            } else {
                self.groups.entry(*prefix).or_insert_with(HashSet::new)
            };
            if group.is_empty() {
                self.needed.extend(contacts);
            }
        }

        if merge_details.sender_prefix == self.our_group_prefix {
            self.we_want_to_merge = true;
        } else {
            self.they_want_to_merge = true;
        }
        if self.we_want_to_merge && self.they_want_to_merge {
            // We've heard from all merging groups - do the merge and return `Completed`.
            self.finish_merging_own_group(merge_details)
        } else if self.we_want_to_merge {
            // We've either triggered the merge ourself via a `remove()` call or we've already been
            // notified of the merge by a peer group via this function, so we've already notified
            // the merging peers.
            OwnMergeState::Ongoing
        } else {
            // This is the first we've heard of the merge - return `Initialised`.
            self.initialise_merging_own_group(merge_details)
        }
    }

    /// Merges all existing compatible groups into the new one defined by `merge_details.prefix`.
    /// Our own group is not included in the merge.
    ///
    /// The appropriate targets (all contacts from `merge_details.groups` which are not currently
    /// held in the routing table) are returned so the caller can establish connections to these
    /// peers and subsequently add them.
    pub fn merge_other_group(&mut self, merge_details: OtherMergeDetails<T>) -> HashSet<T> {
        if self.our_group_prefix.is_compatible(&merge_details.prefix) {
            // We've already handled this particular merge via `merge_own_group()`.
            return HashSet::new();
        }

        self.merge(&merge_details.prefix);

        // Establish list of provided contacts which are currently missing from our table.
        let missing = merge_details.group
            .difference(unwrap!(self.groups.get(&merge_details.prefix)))
            .cloned()
            .collect::<HashSet<_>>();
        if !missing.is_empty() {
            self.needed.extend(missing.iter().cloned());
        }
        missing
    }

    /// Returns a collection of nodes to which a message for the given `Authority` should be sent
    /// onwards.  In all non-error cases below, the returned collection will have the members of
    /// `exclude` removed, possibly resulting in an empty set being returned.
    ///
    /// * If the destination is a group:
    ///     - if our group is the closest on the network (i.e. our group's prefix is a prefix of the
    ///       destination), returns all other members of our group; otherwise
    ///     - if the closest group has more than `route` members, returns the `route`-th member of
    ///       this group; otherwise
    ///     - returns `Err(Error::CannotRoute)`
    ///
    /// * If the destination is an individual node:
    ///     - if our name *is* the destination, returns an empty set; otherwise
    ///     - if the destination name is an entry in the routing table, returns it; otherwise
    ///     - if our group is the closest on the network (i.e. our group's prefix is a prefix of the
    ///       destination), this returns `Err(Error::NoSuchPeer)`; otherwise
    ///     - if the closest group has more than `route` members, returns the `route`-th member of
    ///       this group; otherwise
    ///     - returns `Err(Error::CannotRoute)`
    pub fn targets(&self,
                   dst: &Authority<T>,
                   exclude: T,
                   route: usize)
                   -> Result<HashSet<T>, Error> {
        let candidates = |target_name| {
            self.closest_known_names(target_name, self.min_group_size)
                .into_iter()
                .cloned()
                .collect::<HashSet<_>>()
        };

        let closest_section = match *dst {
            Authority::ManagedNode(ref target_name) |
            Authority::Client { proxy_node_name: ref target_name, .. } => {
                if *target_name == self.our_name {
                    return Ok(HashSet::new());
                }
                if self.has(target_name) {
                    return Ok(iter::once(*target_name).collect());
                }
                // TODO: This is temporarily disabled for the cases where we have not connected to
                //       all needed contacts yet and may have empty or incomplete groups.
                // } else if *closest_section_prefix == self.our_group_prefix {
                //     return Err(Error::NoSuchPeer);
                // }
                candidates(target_name)
            }
            Authority::ClientManager(ref target_name) |
            Authority::NaeManager(ref target_name) |
            Authority::NodeManager(ref target_name) => {
                if let Some(group) = self.other_closest_names(target_name, self.min_group_size) {
                    return Ok(group.into_iter().cloned().collect());
                }
                candidates(target_name)
            }
            Authority::Section(ref target_name) => {
                let (prefix, section) = self.closest_section(target_name);
                if *prefix == self.our_group_prefix {
                    return Ok(section.clone());
                }
                candidates(target_name)
            }
            Authority::PrefixSection(ref prefix) => {
                if prefix.is_compatible(&self.our_group_prefix) {
                    // only route the message when we have all the targets in our routing table -
                    // this is to prevent spamming the network by sending messages with
                    // intentionally short prefixes
                    if prefix.is_covered_by(self.prefixes().iter()) {
                        return Ok(self.iter()
                            .filter(|name| prefix.matches(name))
                            .cloned()
                            .collect());
                    } else {
                        return Err(Error::CannotRoute);
                    }
                } else {
                    // using `candidates(&prefix.lower_bound())` here
                    // results in a weird lifetime error
                    self.closest_known_names(&prefix.lower_bound(), self.min_group_size)
                        .into_iter()
                        .cloned()
                        .collect()
                }
            }
        };
        Ok(iter::once(self.get_routeth_node(&closest_section, dst.name(), Some(exclude), route)?)
            .collect())
    }

    /// Returns whether we are a part of the given authority.
    pub fn in_authority(&self, auth: &Authority<T>) -> bool {
        match *auth {
            // clients have no routing tables
            Authority::Client { .. } => false,
            Authority::ManagedNode(ref name) => self.our_name == *name,
            Authority::ClientManager(ref name) |
            Authority::NaeManager(ref name) |
            Authority::NodeManager(ref name) => self.is_closest(name, self.min_group_size),
            Authority::Section(ref name) => self.our_group_prefix.matches(name),
            Authority::PrefixSection(ref prefix) => prefix.matches(&self.our_name),
        }
    }

    /// Returns the group matching the given `name`, if present.
    pub fn get_group(&self, name: &T) -> Option<&HashSet<T>> {
        if self.our_group_prefix.matches(name) {
            return Some(&self.our_group);
        }
        if let Some(prefix) = self.find_group_prefix(name) {
            return self.groups.get(&prefix);
        }
        None
    }

    /// Returns our name
    pub fn our_name(&self) -> &T {
        &self.our_name
    }

    fn should_split_our_group<I>(&self, our_group: I) -> bool
        where I: IntoIterator,
              I::Item: Borrow<T>
    {
        // If we're currently merging, we shouldn't split too.
        if !self.needed.is_empty() || self.we_want_to_merge || self.they_want_to_merge ||
           self.should_merge().is_some() {
            return false;
        }

        // Count the number of names which will end up in each new group if our group is split.
        let mut new_group_size_0 = 0;
        let mut new_group_size_1 = 0;
        for name in our_group {
            if self.our_name.common_prefix(name.borrow()) > self.our_group_prefix.bit_count() {
                new_group_size_0 += 1;
            } else {
                new_group_size_1 += 1;
            }
        }
        // If either of the two new groups will not contain enough entries, return `false`.
        let min_size = self.min_split_size();
        new_group_size_0 >= min_size && new_group_size_1 >= min_size
    }

    fn split_our_group(&mut self) -> Vec<T> {
        let next_bit = self.our_name.bit(self.our_group_prefix.bit_count());
        let other_prefix = self.our_group_prefix.pushed(!next_bit);
        self.our_group_prefix = self.our_group_prefix.pushed(next_bit);
        let (our_new_group, other_group) = self.our_group
            .iter()
            .partition::<HashSet<_>, _>(|name| self.our_group_prefix.matches(name));
        self.our_group = our_new_group;
        // Drop groups that ceased to be our neighbours.
        let groups_to_remove = self.groups
            .keys()
            .filter(|prefix| !prefix.is_neighbour(&self.our_group_prefix))
            .cloned()
            .collect_vec();
        let _ = self.groups.insert(other_prefix, other_group);
        groups_to_remove.into_iter()
            .filter_map(|prefix| self.groups.remove(&prefix))
            .flat_map(HashSet::into_iter)
            .collect()
    }

    fn initialise_merging_own_group(&self,
                                    mut merge_details: OwnMergeDetails<T>)
                                    -> OwnMergeState<T> {
        merge_details.sender_prefix = self.our_group_prefix;
        merge_details.groups
            .extend(self.groups.iter().filter_map(|(prefix, names)| {
                if names.is_empty() {
                    None
                } else {
                    Some((*prefix, names.clone()))
                }
            }));
        let mut our_group = self.our_group.clone();
        our_group.insert(self.our_name);
        let _ = merge_details.groups.insert(self.our_group_prefix, our_group);
        OwnMergeState::Initialised { merge_details: merge_details }
    }

    fn finish_merging_own_group(&mut self, merge_details: OwnMergeDetails<T>) -> OwnMergeState<T> {
        self.we_want_to_merge = false;
        self.they_want_to_merge = false;
        self.merge(&merge_details.merge_prefix);
        let targets = self.groups.keys().cloned().collect();
        let mut other_details = OtherMergeDetails {
            prefix: merge_details.merge_prefix,
            group: self.our_group.clone(),
        };
        other_details.group.insert(self.our_name);
        OwnMergeState::Completed {
            targets: targets,
            merge_details: other_details,
        }
    }

    fn merge(&mut self, new_prefix: &Prefix<T>) {
        // Partition the groups into those for merging and the rest
        let original_groups = mem::replace(&mut self.groups, Groups::new());
        let (groups_to_merge, mut groups) = original_groups.into_iter()
            .partition::<HashMap<_, _>, _>(|&(prefix, _)| new_prefix.is_compatible(&prefix));
        // Merge selected groups and add the merged group back in.
        let merged_names = groups_to_merge.into_iter().flat_map(|(_, names)| names).collect();
        if self.our_group_prefix.is_compatible(new_prefix) {
            self.our_group.extend(merged_names);
            self.our_group_prefix = *new_prefix;
        } else {
            let _ = groups.insert(*new_prefix, merged_names);
        }
        self.groups = groups;
    }

    fn get_mut_group(&mut self, name: &T) -> Option<&mut HashSet<T>> {
        if self.our_group_prefix.matches(name) {
            return Some(&mut self.our_group);
        }
        if let Some(prefix) = self.find_group_prefix(name) {
            return self.groups.get_mut(&prefix);
        }
        None
    }

    /// Returns the prefix of the group in which `name` belongs, or `None` if there is no such group
    /// in the routing table.
    fn find_group_prefix(&self, name: &T) -> Option<Prefix<T>> {
        if self.our_group_prefix.matches(name) {
            return Some(self.our_group_prefix);
        }
        self.groups.keys().find(|&prefix| prefix.matches(name)).cloned()
    }

    /// Returns the prefix of the closest non-empty section to `name`, regardless of whether `name`
    /// belongs in that section or not, and the section itself.
    fn closest_section(&self, name: &T) -> (&Prefix<T>, &HashSet<T>) {
        let mut result = (&self.our_group_prefix, &self.our_group);
        for (prefix, group) in &self.groups {
            if !group.is_empty() && result.0.cmp_distance(prefix, name) == Ordering::Greater {
                result = (prefix, group)
            }
        }
        result
    }

    /// Gets the `route`-th name from a collection of names
    fn get_routeth_name<'a, U: IntoIterator<Item = &'a T>>(names: U,
                                                           dst_name: &T,
                                                           route: usize)
                                                           -> &'a T {
        let sorted_names = names.into_iter()
            .sorted_by(|&lhs, &rhs| dst_name.cmp_distance(lhs, rhs));
        sorted_names[route % sorted_names.len()]
    }

    /// Returns the `route`-th node in the given group, sorted by distance to `target`
    fn get_routeth_node(&self,
                        group: &HashSet<T>,
                        target: T,
                        exclude: Option<T>,
                        route: usize)
                        -> Result<T, Error> {
        let names = if let Some(exclude) = exclude {
            group.iter().filter(|&x| *x != exclude).collect_vec()
        } else {
            group.iter().collect_vec()
        };

        if names.is_empty() {
            return Err(Error::CannotRoute);
        }

        Ok(*RoutingTable::get_routeth_name(names, &target, route))
    }

    fn check_invariant(&self) -> Result<(), Error> {
        if !self.our_group_prefix.matches(&self.our_name) {
            warn!("Our prefix does not match our name: {:?}", self);
            return Err(Error::InvariantViolation);
        }
        if self.groups.contains_key(&self.our_group_prefix) {
            warn!("Our own group is in the groups map: {:?}", self);
            return Err(Error::InvariantViolation);
        }
        let has_enough_nodes = self.len() >= self.min_group_size;
        if has_enough_nodes && self.our_group.len() + 1 < self.min_group_size {
            warn!("Minimum group size not met for group {:?}: {:?}",
                  self.our_group_prefix,
                  self);
            return Err(Error::InvariantViolation);
        }
        for name in &self.our_group {
            if !self.our_group_prefix.matches(name) {
                warn!("Name {} doesn't match group prefix {:?}: {:?}",
                      name.debug_binary(),
                      self.our_group_prefix,
                      self);
                return Err(Error::InvariantViolation);
            }
        }
        for (prefix, group) in &self.groups {
            let len = group.len() + self.needed.len();
            if has_enough_nodes && len < self.min_group_size {
                warn!("Minimum group size not met for group {:?}: {:?}",
                      prefix,
                      self);
                return Err(Error::InvariantViolation);
            }
            for name in group {
                if !prefix.matches(name) {
                    warn!("Name {} doesn't match group prefix {:?}: {:?}",
                          name.debug_binary(),
                          prefix,
                          self);
                    return Err(Error::InvariantViolation);
                }
            }
        }

        let all_are_neighbours =
            self.groups.keys().all(|&x| self.our_group_prefix.is_neighbour(&x));
        let all_neighbours_covered = {
            let prefixes = self.prefixes();
            (0..self.our_group_prefix.bit_count())
                .all(|i| self.our_group_prefix.with_flipped_bit(i).is_covered_by(&prefixes))
        };
        if !all_are_neighbours {
            warn!("Some groups in the RT aren't neighbours of our group: {:?}",
                  self);
            return Err(Error::InvariantViolation);
        }
        if !all_neighbours_covered {
            warn!("Some neighbours aren't fully covered by the RT: {:?}", self);
            return Err(Error::InvariantViolation);
        }

        // TODO: any other invariants to check? What about `self.needed`?
        Ok(())
    }

    /// Returns the list of contacts as a result of a merge to which we aren't currently connected,
    /// but should be.
    #[cfg(any(test, feature = "use-mock-crust"))]
    pub fn needed(&self) -> &HashSet<T> {
        &self.needed
    }

    /// Runs the built-in invariant checker
    #[cfg(any(test, feature = "use-mock-crust"))]
    pub fn verify_invariant(&self) {
        unwrap!(self.check_invariant(),
                "Invariant not satisfied for RT: {:?}",
                self);
    }

    #[cfg(test)]
    fn num_of_groups(&self) -> usize {
        self.groups.len()
    }
}

impl<T: Binary + Clone + Copy + Debug + Default + Hash + Xorable> Binary for RoutingTable<T> {
    fn fmt(&self, formatter: &mut Formatter) -> FmtResult {
        writeln!(formatter,
                 "RoutingTable {{\n\tour_name: {:?} ({}),\n\tmin_group_size: \
                  {},\n\tour_group_prefix: {:?},",
                 self.our_name,
                 self.our_name.debug_binary(),
                 self.min_group_size,
                 self.our_group_prefix)?;
        let mut groups = self.groups
            .iter()
            .chain(iter::once((&self.our_group_prefix, &self.our_group)))
            .collect_vec();
        groups.sort_by(|&(lhs_prefix, _), &(rhs_prefix, _)| {
            lhs_prefix.cmp_distance(rhs_prefix, &self.our_name)
        });
        let groups_len = groups.len();
        for (group_index, (prefix, group)) in groups.into_iter().enumerate() {
            write!(formatter, "\tgroup {} with {:?}: {{\n", group_index, prefix)?;
            for (name_index, name) in group.iter().enumerate() {
                let comma = if name_index == group.len() - 1 {
                    ""
                } else {
                    ","
                };
                writeln!(formatter,
                         "\t\t{:?} ({}){}",
                         name,
                         name.debug_binary(),
                         comma)?;
            }
            let comma = if group_index == groups_len - 1 {
                ""
            } else {
                ","
            };
            writeln!(formatter, "\t}}{}", comma)?;
        }
        writeln!(formatter, "\tneeded: {:?}", self.needed)?;
        writeln!(formatter,
                 "\tmerging: we {:?}, they {:?}",
                 self.we_want_to_merge,
                 self.they_want_to_merge)?;
        write!(formatter, "}}")
    }
}

impl<T: Binary + Clone + Copy + Debug + Default + Hash + Xorable> Debug for RoutingTable<T> {
    fn fmt(&self, formatter: &mut Formatter) -> FmtResult {
        Binary::fmt(self, formatter)
    }
}

impl<T: Binary + Clone + Copy + Debug + Default + Hash + Xorable> Drop for RoutingTable<T> {
    fn drop(&mut self) {
        if thread::panicking() {
            trace!("{:?}", self);
        }
    }
}


/// References some section within the routing table
pub struct RoutingSection<'a, T: 'a + Binary + Clone + Copy + Debug + Default + Hash + Xorable> {
    // in case the referred section is our own group, our name must be considered separately
    our_name: Option<&'a T>,
    section: &'a HashSet<T>,
    needed: HashSet<&'a T>,
}

impl<'a, T: 'a + Binary + Clone + Copy + Debug + Default + Hash + Xorable> RoutingSection<'a, T> {
    /// Create an instance (only done by RoutingTable itself)
    fn with(prefix: &Prefix<T>,
            our_name: Option<&'a T>,
            section: &'a HashSet<T>,
            needed_all: &'a HashSet<T>)
            -> Self {
        RoutingSection {
            our_name: our_name,
            section: section,
            needed: needed_all.iter().filter(|name| prefix.matches(name)).collect(),
        }
    }

    /// Does the section have a member by this name?
    pub fn is_member(&self, name: &T) -> bool {
        self.our_name.map_or(false, |n| n == name) || self.section.contains(name)
    }

    /// Has the section already sent contact info to a node it should contain?
    pub fn is_needed(&self, name: &T) -> bool {
        self.needed.contains(name)
    }
}



#[cfg(test)]
mod tests {
    use super::*;

    #[test]
    fn small() {
        let name = 123u32;
        let table = RoutingTable::new(name, 6);
        assert_eq!(*table.our_name(), name);
        assert_eq!(table.len(), 0);
        assert!(table.is_empty());
        assert_eq!(table.iter().count(), 0);
    }

    // Test explicitly covers close_names(),  other_close_names(),
    // is_in_our_group() and need_to_add() while also implicitly testing
    // add() and split() through set-up of random groups with invariant.
    #[test]
    fn test_routing_groups() {
        // Use replicable random numbers to initialse a table:
        use rand::{Rng, SeedableRng, XorShiftRng};
        let mut rng: XorShiftRng = SeedableRng::from_seed([1315, 30, 61894, 315]);
        let our_name = rng.next_u32();
        let mut table = RoutingTable::new(our_name, 8);
        unwrap!(table.check_invariant());
        let mut unknown_distant_name = None;

        for _ in 0..1000 {
            let new_name = rng.next_u32();
            // Try to add new_name. We double-check the output to test this too.
            match table.add(new_name) {
                Err(Error::AlreadyExists) => {
                    unwrap!(table.check_invariant());
                    assert!(table.iter().any(|u| *u == new_name));
                    // skip
                }
                Err(Error::PeerNameUnsuitable) => {
                    unwrap!(table.check_invariant());
                    assert!(table.groups.keys().all(|p| !p.matches(&new_name)));
                    // We should get a few of these. Save one for tests, but otherwise ignore.
                    unknown_distant_name = Some(new_name);
                }
                Err(e) => {
                    panic!("unexpected error: {}", e);
                }
                Ok(true) => {
                    unwrap!(table.check_invariant());
                    let our_prefix = *table.our_group_prefix();
                    assert!(our_prefix.matches(&new_name));
                    let _ = table.split(our_prefix);
                    unwrap!(table.check_invariant());
                }
                Ok(false) => {
                    unwrap!(table.check_invariant());
                    assert!(table.iter().any(|u| *u == new_name));
                    if table.is_in_our_group(&new_name) {
                        continue;   // add() already checked for necessary split
                    }

                    // Not a split event for our group, but might be for a different group.
                    let group_prefix = table.find_group_prefix(&new_name)
                        .expect("get group added to");
                    let (group_len, new_group_size) = {
                        let group = table.groups.get(&group_prefix).expect("get group from prefix");
                        // Count size of group after an arbitrary split (note that there is only
                        // one split possible; the arbitrariness is just which half we choose here).
                        (group.len(),
                         group.iter()
                             .filter(|name| new_name.common_prefix(name) > group_prefix.bit_count())
                             .count())
                    };
                    let min_size = table.min_split_size();
                    if new_group_size >= min_size && group_len - new_group_size >= min_size {
                        let _ = table.split(group_prefix);  // do the split
                        unwrap!(table.check_invariant());
                    }
                }
            }
        }

        let unknown_neighbour;
        loop {
            let new_name = rng.next_u32();
            if table.our_group_prefix.matches(&new_name) {
                continue;
            }
            if let Some(prefix) = table.groups.keys().find(|p| p.matches(&new_name)) {
                if !unwrap!(table.groups.get(&prefix)).contains(&new_name) {
                    unknown_neighbour = new_name;
                    break;
                }
            }
        }

        let unknown_distant_name = unwrap!(unknown_distant_name);
        // These numbers depend on distribution of names
        let num_known_nodes = 104;
        let num_groups = 8;
        let len_our_group = 13;
        assert_eq!(table.len(), num_known_nodes);
        assert_eq!(table.groups.len(), num_groups - 1);
        assert_eq!(table.our_group.len() + 1, len_our_group);
        assert_eq!(our_name, table.our_name);

        // Get some names
        let close_name: u32 = *unwrap!(table.our_group.iter().nth(4));
        let mut known_neighbour: Option<u32> = None;
        for (prefix, group) in &table.groups {
            if *prefix == table.our_group_prefix {
                continue;
            }
            known_neighbour = Some(*unwrap!(group.iter().next()));
            break;
        }
        let known_neighbour = unwrap!(known_neighbour);
        assert!(!table.our_group_prefix.matches(&known_neighbour));

        assert!(table.iter().any(|u| *u == close_name));
        assert!(table.iter().any(|u| *u == known_neighbour));
        assert!(table.iter().all(|u| *u != unknown_neighbour));
        assert!(table.iter().all(|u| *u != unknown_distant_name));
        assert!(table.is_in_our_group(&close_name));
        assert!(!table.is_in_our_group(&known_neighbour));

        // Tests on close_names
        assert_eq!(table.close_names(&close_name).unwrap().len(), len_our_group);
        assert!(table.close_names(&known_neighbour).is_none());
        assert!(table.close_names(&unknown_neighbour).is_none());
        assert!(table.close_names(&unknown_distant_name).is_none());

        // Tests on other_close_names
        assert_eq!(table.other_close_names(&close_name).unwrap().len(),
                   len_our_group - 1);
        assert!(table.other_close_names(&known_neighbour).is_none());
        assert!(table.other_close_names(&unknown_neighbour).is_none());
        assert!(table.other_close_names(&unknown_distant_name).is_none());

        // Tests on is_in_our_group
        assert!(table.is_in_our_group(&our_name));
        assert!(table.is_in_our_group(&close_name));
        assert!(!table.is_in_our_group(&known_neighbour));
        assert!(!table.is_in_our_group(&unknown_neighbour));
        assert!(!table.is_in_our_group(&unknown_distant_name));

        // Tests on need_to_add
        assert_eq!(table.need_to_add(&our_name), Err(Error::OwnNameDisallowed));
        assert_eq!(table.need_to_add(&close_name), Err(Error::AlreadyExists));
        assert_eq!(table.need_to_add(&known_neighbour),
                   Err(Error::AlreadyExists));
        assert_eq!(table.need_to_add(&unknown_neighbour), Ok(()));
        assert_eq!(table.need_to_add(&unknown_distant_name),
                   Err(Error::PeerNameUnsuitable));
    }

    #[test]
    fn test_closest_names() {
        let our_name = 0u16;
        let mut table = RoutingTable::new(our_name, 8);
        // initialize the table
        unwrap!(table.add(0x8000));
        unwrap!(table.add(0x4000));
        unwrap!(table.add(0x2000));
        unwrap!(table.add(0x1000));
        unwrap!(table.add(0x0800));
        unwrap!(table.add(0x0400));
        unwrap!(table.add(0x0200));
        unwrap!(table.add(0x0100));
        unwrap!(table.add(0x0080));
        unwrap!(table.add(0x0040));

        let mut name = 0xFFFF;
        assert!(table.closest_names(&name, 10).is_none());
        assert!(table.other_closest_names(&name, 10).is_none());
        assert!(table.closest_names(&name, 11).is_some());
        let result = unwrap!(table.other_closest_names(&name, 11));
        assert_eq!(result.len(), 10);

        name = 0x01FF;
        assert!(table.closest_names(&name, 3).is_none());
        let result = unwrap!(table.closest_names(&name, 4));
        assert_eq!(result.len(), 4);
        assert_eq!(*result[0], 0x0100);
        assert_eq!(*result[1], 0x0080);
        assert_eq!(*result[2], 0x0040);
        assert_eq!(*result[3], 0x0000);

        let result = unwrap!(table.other_closest_names(&name, 4));
        assert_eq!(result.len(), 3);
        assert_eq!(*result[0], 0x0100);
        assert_eq!(*result[1], 0x0080);
        assert_eq!(*result[2], 0x0040);
    }
}<|MERGE_RESOLUTION|>--- conflicted
+++ resolved
@@ -457,7 +457,6 @@
         }
     }
 
-<<<<<<< HEAD
     /// Returns our group to which a peer joining should connect.
     ///
     /// Returns `Err(Error::PeerNameUnsuitable)` if `name` is not within our group, or
@@ -474,17 +473,8 @@
         Ok((self.our_group_prefix, our_group))
     }
 
-    /// Returns the collection of groups to which a peer joining our group should connect.
-    ///
-    /// This will generally be all the groups in our routing table.  However, if the addition of the
-    /// new node will cause our group to split, only the groups which will remain neighbours after
-    /// the split are returned.  Returns `Err(Error::PeerNameUnsuitable)` if `name` is not within
-    /// our group, or `Err(Error::AlreadyExists)` if `name` is already in our table.
-    pub fn get_sections_to_join(&self, name: &T) -> Result<Groups<T>, Error> {
-=======
     /// Validates a joining node's name.
     pub fn validate_joining_node(&self, name: &T) -> Result<(), Error> {
->>>>>>> 1c1076e1
         if !self.our_group_prefix.matches(name) {
             return Err(Error::PeerNameUnsuitable);
         }
