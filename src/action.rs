--- conflicted
+++ resolved
@@ -28,25 +28,6 @@
 ///       After completion RoutingNode will send Event::Terminated.
 #[derive(Clone)]
 pub enum Action {
-<<<<<<< HEAD
-    SendMessage(::messages::SignedMessage),
-    //          ~~|~~~~~~~~~~
-    //            | a fully signed message with a given claimant
-    SendContent(::authority::Authority, ::authority::Authority, ::messages::Content),
-    SendConfirmationHello(::crust::Connection, ::types::Address),
-    RequestNetworkName(::authority::Authority, ::messages::Content),
-    ClientSendContent(::authority::Authority, ::messages::Content),
-    //          ~~|~~~~~~  ~~|~~~~
-    //            |          | the bare content for a message to be formed
-    //            | the destination authority
-    // RoutingNode will form the RoutingMessage and sign it as its own identity
-    Churn(::direct_messages::Churn, Vec<::crust::Connection>, ::NameType),
-    SetCacheOptions(::types::CacheOptions),
-    DropConnections(Vec<::crust::Connection>),
-    MatchConnection(Option<(::routing_node::ExpectedConnection, Option<::crust::Connection>)>,
-                    Option<(::crust::Connection, Option<::direct_messages::Hello>)>),
-    Rebootstrap,
-=======
     NodeSendMessage {
         content: RoutingMessage,
         result_tx: Sender<Result<(), InterfaceError>>,
@@ -56,7 +37,6 @@
         dst: Authority,
         result_tx: Sender<Result<(), InterfaceError>>,
     },
->>>>>>> 6336be7b
     Terminate,
 }
 
