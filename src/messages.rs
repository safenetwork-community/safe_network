// Copyright 2015 MaidSafe.net limited.
//
// This SAFE Network Software is licensed to you under (1) the MaidSafe.net Commercial License,
// version 1.0 or later, or (2) The General Public License (GPL), version 3, depending on which
// licence you accepted on initial access to the Software (the "Licences").
//
// By contributing code to the SAFE Network Software, or to this project generally, you agree to be
// bound by the terms of the MaidSafe Contributor Agreement, version 1.0.  This, along with the
// Licenses can be found in the root directory of this project at LICENSE, COPYING and CONTRIBUTOR.
//
// Unless required by applicable law or agreed to in writing, the SAFE Network Software distributed
// under the GPL Licence is distributed on an "AS IS" BASIS, WITHOUT WARRANTIES OR CONDITIONS OF ANY
// KIND, either express or implied.
//
// Please review the Licences for the specific language governing permissions and limitations
// relating to use of the SAFE Network Software.

use data::{Data, DataRequest};
use id::{PublicId, FullId};
use xor_name::XorName;
use error::{RoutingError, ResponseError};
use sodiumoxide::crypto::{box_, sign, hash};
use authority::Authority;
use maidsafe_utilities::serialisation::{serialise, deserialise};
use rustc_serialize::{Decoder, Encoder};

#[derive(Debug, RustcEncodable, RustcDecodable)]
pub enum Message {
    DirectMessage(DirectMessage),
    HopMessage(HopMessage),
}

#[derive(Debug, RustcEncodable, RustcDecodable)]
pub enum DirectMessage {
    BootstrapIdentify {
        public_id: ::id::PublicId,
        current_quorum_size: usize,
    },
    ClientIdentify {
        serialised_public_id: Vec<u8>,
        signature: sign::Signature,
    },
    NodeIdentify {
        serialised_public_id: Vec<u8>,
        signature: sign::Signature,
    },
    Churn {
        // TODO Sign this ???
        close_group: Vec<::XorName>,
    },
}

#[derive(Debug, RustcEncodable, RustcDecodable)]
pub struct HopMessage {
    content: SignedMessage,
    name: XorName,
    signature: sign::Signature,
}

impl HopMessage {
    pub fn new(content: SignedMessage,
               name: XorName,
               sign_key: &sign::SecretKey)
               -> Result<HopMessage, RoutingError> {
        let bytes_to_sign = try!(serialise(&(&content, &name)));
        Ok(HopMessage {
            content: content,
            name: name,
            signature: sign::sign_detached(&bytes_to_sign, sign_key),
        })
    }

    pub fn verify(&self, verification_key: &sign::PublicKey) -> Result<(), RoutingError> {
        let signed_bytes = try!(serialise(&(&self.content, &self.name)));
        if sign::verify_detached(&self.signature, &signed_bytes, verification_key) {
            Ok(())
        } else {
            Err(RoutingError::FailedSignature)
        }
    }

    pub fn extract(&self) -> (SignedMessage, XorName) {
        (self.content.clone(), self.name.clone())
    }

    pub fn name(&self) -> &XorName {
        &self.name
    }

    pub fn content(&self) -> &SignedMessage {
        &self.content
    }
}

#[derive(Ord, PartialOrd, Eq, PartialEq, Clone, Hash, Debug, RustcEncodable, RustcDecodable)]
pub struct SignedMessage {
    content: RoutingMessage,
    public_id: PublicId,
    signature: sign::Signature,
}

impl SignedMessage {
    pub fn new(content: RoutingMessage, full_id: &FullId) -> Result<SignedMessage, RoutingError> {
        let bytes_to_sign = try!(serialise(&(&content, full_id.public_id())));
        Ok(SignedMessage {
            content: content,
            public_id: full_id.public_id().clone(),
            signature: sign::sign_detached(&bytes_to_sign, full_id.signing_private_key()),
        })
    }

    pub fn check_integrity(&self) -> Result<(), RoutingError> {
        let signed_bytes = try!(serialise(&(&self.content, &self.public_id)));
        if sign::verify_detached(&self.signature,
                                  &signed_bytes,
                                  self.public_id().signing_public_key()) {
            Ok(())
        } else {
            Err(RoutingError::FailedSignature)
        }
    }

    // TODO Maybe verify signature also
    pub fn content(&self) -> &RoutingMessage {
        &self.content
    }

    // TODO Maybe verify signature also
    pub fn public_id(&self) -> &PublicId {
        &self.public_id
    }
}

<<<<<<< HEAD
impl ::std::fmt::Debug for SignedMessage {
    fn fmt(&self, formatter: &mut ::std::fmt::Formatter) -> ::std::fmt::Result {
        write!(formatter,
               "SignedMessage {{ signed_routing_message: (..), public_sign_key: {:?}, }}",
               self.public_sign_key)
    }
=======
#[derive(Ord, PartialOrd, Eq, PartialEq, Clone, Hash, Debug, RustcEncodable, RustcDecodable)]
pub enum RoutingMessage {
    Request(RequestMessage),
    Response(ResponseMessage),
>>>>>>> f3f5f9d9
}

impl RoutingMessage {
    pub fn src(&self) -> &Authority {
        match *self {
            RoutingMessage::Request(ref msg) => &msg.src,
            RoutingMessage::Response(ref msg) => &msg.src,
        }
    }

    pub fn dst(&self) -> &Authority {
        match *self {
            RoutingMessage::Request(ref msg) => &msg.dst,
            RoutingMessage::Response(ref msg) => &msg.dst,
        }
    }
}

#[derive(Ord, PartialOrd, Eq, PartialEq, Clone, Hash, Debug, RustcEncodable, RustcDecodable)]
pub struct RequestMessage {
    pub src: Authority,
    pub dst: Authority,
    pub content: RequestContent,
}

#[derive(Ord, PartialOrd, Eq, PartialEq, Clone, Hash, Debug, RustcEncodable, RustcDecodable)]
pub struct ResponseMessage {
    pub src: Authority,
    pub dst: Authority,
    pub content: ResponseContent,
}

#[derive(Ord, PartialOrd, Eq, PartialEq, Clone, Hash, Debug, RustcEncodable, RustcDecodable)]
pub enum RequestContent {
    // ---------- Internal ------------
    GetNetworkName {
        current_id: PublicId,
    },
    ExpectCloseNode {
        expect_id: PublicId,
    },
    GetCloseGroup,
    Connect,
    Endpoints {
        encrypted_endpoints: Vec<u8>,
        nonce_bytes: [u8; box_::NONCEBYTES],
    },
    GetPublicId,
    GetPublicIdWithEndpoints {
        encrypted_endpoints: Vec<u8>,
        nonce_bytes: [u8; box_::NONCEBYTES],
    },
    Refresh {
        type_tag: u64,
        message: Vec<u8>,
        cause: ::XorName,
    },
    // ---------- External ------------
    Get(DataRequest),
    Put(Data),
    Post(Data),
    Delete(Data),
}


#[derive(Ord, PartialOrd, Eq, PartialEq, Clone, Hash, Debug, RustcEncodable, RustcDecodable)]
pub enum GetResultType {
    Success(Data),
    Failure(RequestMessage, ResponseError),
}

#[derive(Ord, PartialOrd, Eq, PartialEq, Clone, Hash, Debug, RustcEncodable, RustcDecodable)]
pub enum ApiResultType {
    Success(hash::sha512::Digest),
    Failure(RequestMessage, ResponseError),
}

#[derive(Ord, PartialOrd, Eq, PartialEq, Clone, Hash, Debug, RustcEncodable, RustcDecodable)]
pub enum ResponseContent {
    // ---------- Internal ------------
    GetNetworkName {
        relocated_id: PublicId,
    },
    GetPublicId {
        public_id: PublicId,
    },
    GetPublicIdWithEndpoints {
        public_id: PublicId,
        encrypted_endpoints: Vec<u8>,
        nonce_bytes: [u8; box_::NONCEBYTES],
    },
    GetCloseGroup {
        close_group_ids: Vec<PublicId>,
    },
    // ---------- External ------------
    Get {
        result: GetResultType,
    },
    Put {
        result: ApiResultType,
    },
    Post {
        result: ApiResultType,
    },
    Delete {
        result: ApiResultType,
    },
}<|MERGE_RESOLUTION|>--- conflicted
+++ resolved
@@ -131,19 +131,10 @@
     }
 }
 
-<<<<<<< HEAD
-impl ::std::fmt::Debug for SignedMessage {
-    fn fmt(&self, formatter: &mut ::std::fmt::Formatter) -> ::std::fmt::Result {
-        write!(formatter,
-               "SignedMessage {{ signed_routing_message: (..), public_sign_key: {:?}, }}",
-               self.public_sign_key)
-    }
-=======
 #[derive(Ord, PartialOrd, Eq, PartialEq, Clone, Hash, Debug, RustcEncodable, RustcDecodable)]
 pub enum RoutingMessage {
     Request(RequestMessage),
     Response(ResponseMessage),
->>>>>>> f3f5f9d9
 }
 
 impl RoutingMessage {
