--- conflicted
+++ resolved
@@ -36,42 +36,6 @@
 // This test requires the executable safe_vault is presented at the same place of the test get executed
 // also it depends a printout in routing lib. if such printout is changed / muted, this test needs to be updated
 fn executable_test() {
-<<<<<<< HEAD
-    let mut processes = Vec::new();
-    let num_of_nodes = 8;
-    let executable_path = match std::env::current_exe() {
-        Ok(mut exe_path) => {
-            exe_path.pop();
-            std::path::Path::new("./target").join(exe_path.iter().last().unwrap()).join("maidsafe_vault")
-        }
-        Err(e) => panic!("Failed to get current integration test path: {}", e),
-    };
-    println!("Expecting vault executable at the path of {}", executable_path.to_path_buf().display());
-
-    for i in 0..num_of_nodes {
-        println!("---------- starting node {} --------------", i);
-        processes.push(match Command::new(executable_path.to_path_buf()).stdout(Stdio::piped()).spawn() {
-                    Err(why) => panic!("couldn't spawn maidsafe_vault: {}", why.description()),
-                    Ok(process) => process,
-                });
-        thread::sleep_ms(1000 + i * 1500);
-    }
-    thread::sleep_ms(15000);
-    let mut test_failed = false;
-    while let Some(mut process) = processes.pop() {
-        let _ = process.kill();
-        let result : Vec<u8> = process.stdout.unwrap().bytes().map(|x| x.unwrap()).collect();
-        let s = String::from_utf8(result).unwrap();
-        println!("\n\n     +++++++++++++++++++++++++++++++++++++++\n {} \n\n", s);
-        let v: Vec<&str> = s.split("added connected node").collect();
-        let marked_connections = v.len() - 1;
-        println!("\t  maidsafe_vault {} has {} connected connections.", processes.len(), marked_connections);
-        if num_of_nodes as usize != marked_connections + 1 {
-        	test_failed = true;
-        }
-    }
-    assert_eq!(test_failed, false);
-=======
     // let mut processes = Vec::new();
     // let num_of_nodes = 8;
     // let executable_path = match std::env::current_exe() {
@@ -82,15 +46,8 @@
     //     Err(e) => panic!("Failed to get current integration test path: {}", e),
     // };
     // println!("Expecting vault executable at the path of {}", executable_path.to_path_buf().display());
-    // // the first vault must be run in zero_membrane mode
-    // println!("---------- starting node 0 --------------");
-    // processes.push(match Command::new(executable_path.to_path_buf()).arg("-f").stdout(Stdio::piped()).spawn() {
-    //             Err(why) => panic!("couldn't spawn safe_vault: {}", why.description()),
-    //             Ok(process) => process,
-    //         });
-    // thread::sleep_ms(1000);
 
-    // for i in 1..num_of_nodes {
+    // for i in 0..num_of_nodes {
     //     println!("---------- starting node {} --------------", i);
     //     processes.push(match Command::new(executable_path.to_path_buf()).stdout(Stdio::piped()).spawn() {
     //                 Err(why) => panic!("couldn't spawn safe_vault: {}", why.description()),
@@ -113,5 +70,4 @@
     //     }
     // }
     // assert_eq!(test_failed, false);
->>>>>>> 8d245006
 }