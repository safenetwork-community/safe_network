--- conflicted
+++ resolved
@@ -1058,17 +1058,7 @@
 
     // let client_msg = cmds[1].clone().get_client_msg()?;
     // assert_matches!(client_msg, ClientMsg::CmdResponse { response, .. } => response.is_success());
-
-<<<<<<< HEAD
-            // let client_msg_resp = cmds[1].clone().get_client_msg_resp()?;
-            // assert_matches!(client_msg_resp, ClientMsgResponse::CmdResponse { .. });
-
-            Result::<()>::Ok(())
-        })
-        .await
-=======
     Ok(())
->>>>>>> 15f32181
 }
 
 #[tokio::test]
