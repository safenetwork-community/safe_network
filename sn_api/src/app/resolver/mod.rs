--- conflicted
+++ resolved
@@ -610,13 +610,8 @@
         let safe = new_safe_instance().await?;
         let xorname = xor_name::rand::random();
         let type_tag = 575_756_443;
-<<<<<<< HEAD
-        let xorurl = SafeUrl::encode(
+        let xorurl = SafeUrl::new(
             DataAddress::register(xorname, type_tag),
-=======
-        let xorurl = SafeUrl::new(
-            DataAddress::register(xorname, Scope::Public, type_tag),
->>>>>>> 298662fa
             None,
             type_tag,
             ContentType::MediaType("text/html".to_string()),
