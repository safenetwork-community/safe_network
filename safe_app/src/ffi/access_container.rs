--- conflicted
+++ resolved
@@ -136,12 +136,8 @@
     use safe_core::ipc::req::ContainerPermissions;
     use std::collections::HashMap;
     use std::ffi::CString;
-<<<<<<< HEAD
+    use std::rc::Rc;
     use test_utils::{create_app_with_access, run};
-=======
-    use std::rc::Rc;
-    use test_utils::{create_app_with_access, run, run_now};
->>>>>>> fdbca8e9
 
     // Test refreshing access info by fetching it from the network.
     #[test]
