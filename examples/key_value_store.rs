// Copyright 2015 MaidSafe.net limited.
//
// This SAFE Network Software is licensed to you under (1) the MaidSafe.net Commercial License,
// version 1.0 or later, or (2) The General Public License (GPL), version 3, depending on which
// licence you accepted on initial access to the Software (the "Licences").
//
// By contributing code to the SAFE Network Software, or to this project generally, you agree to be
// bound by the terms of the MaidSafe Contributor Agreement, version 1.0.  This, along with the
// Licenses can be found in the root directory of this project at LICENSE, COPYING and CONTRIBUTOR.
//
// Unless required by applicable law or agreed to in writing, the SAFE Network Software distributed
// under the GPL Licence is distributed on an "AS IS" BASIS, WITHOUT WARRANTIES OR CONDITIONS OF ANY
// KIND, either express or implied.
//
// Please review the Licences for the specific language governing permissions and limitations
// relating to use of the SAFE Network Software.

//! usage example (using default methods of connecting to the network):
//!      starting a passive node:       simple_key_value_store --node
//!      starting an interactive node:  simple_key_value_store

#![forbid(bad_style, warnings)]
#![deny(deprecated, drop_with_repr_extern, improper_ctypes, missing_docs,
       non_shorthand_field_patterns, overflowing_literals, plugin_as_library,
       private_no_mangle_fns, private_no_mangle_statics, raw_pointer_derive, stable_features,
       unconditional_recursion, unknown_lints, unsafe_code, unused,
       unused_allocation, unused_attributes, unused_comparisons, unused_features, unused_parens,
       while_true)]
#![warn(trivial_casts, trivial_numeric_casts, unused_extern_crates, unused_import_braces,
       unused_qualifications, unused_results, variant_size_differences)]

#[macro_use]
extern crate log;
extern crate env_logger;

extern crate docopt;
extern crate rustc_serialize;
extern crate sodiumoxide;

extern crate routing;

use std::io;
use std::sync::mpsc;
use std::sync::mpsc::{Receiver, Sender};
use std::thread;
use std::thread::spawn;
use std::collections::BTreeMap;
use std::io::Write;

use docopt::Docopt;
use rustc_serialize::{Decodable, Decoder};
use sodiumoxide::crypto;

use routing::routing::Routing;
use routing::routing_client::RoutingClient;
use routing::authority::Authority;
use routing::NameType;
use routing::event::Event;
use routing::data::{Data, DataRequest};
use routing::plain_data::PlainData;
use routing::utils::{encode, decode};
use routing::{ExternalRequest, ExternalResponse, SignedToken};
use routing::id::Id;
use routing::public_id::PublicId;

// ==========================   Program Options   =================================
static USAGE: &'static str = "
Usage:
  key_value_store
  key_value_store --node
  key_value_store --help

Options:
  -n, --node   Run as a non-interactive routing node in the network.
  -h, --help   Display this help message.

  Running without the --node option will start an interactive node.
  Such a node can be used to send requests such as 'put' and
  'get' to the network.

  A passive node is one that simply reacts on received requests. Such nodes are
  the workers; they route messages and store and provide data.

  The crust configuration file can be used to provide information on what
  network discovery patterns to use, or which seed nodes to use.
";

#[derive(RustcDecodable, Debug)]
struct Args {
    flag_node: bool,
    flag_help: bool,
}

////////////////////////////////////////////////////////////////////////////////
struct Node {
    routing: Routing,
    receiver: Receiver<Event>,
    db: BTreeMap<::routing::NameType, PlainData>,
    client_accounts: BTreeMap<::routing::NameType, u64>,
}

impl Node {
    fn new() -> Node {
        let (sender, receiver) = mpsc::channel::<Event>();
        let routing = Routing::new(sender);

        Node {
            routing: routing,
            receiver: receiver,
            db: BTreeMap::new(),
            client_accounts: BTreeMap::new(),
        }
    }

    fn run(&mut self) {
        loop {
            let event = match self.receiver.recv() {
                Ok(event) => event,
                Err(_)  => {
                    println!("Node: Routing closed the event channel");
                    return;
                }
            };

            info!("Node: Received event {:?}", event);

            match event {
                Event::Request{request,
                               our_authority,
                               from_authority,
                               response_token} => {
                    self.handle_request(request,
                                        our_authority,
                                        from_authority,
                                        response_token);
                },
                Event::Connected => println!("Node is connected."),
                Event::Churn(our_close_group) => {
                    self.handle_churn(our_close_group);
                },
                Event::Refresh(type_tag, our_authority, vec_of_bytes) => {
                    if type_tag != 1u64 { error!("Reveived refresh for tag {:?} from {:?}",
                        type_tag, our_authority); continue; };
                    self.handle_refresh(our_authority, vec_of_bytes);
                },
                _ => {},
            }
        }
    }

    fn handle_request(&mut self, request        : ExternalRequest,
                                 our_authority  : Authority,
                                 from_authority : Authority,
                                 response_token : Option<SignedToken>) {
        match request {
            ExternalRequest::Get(data_request, _) => {
                self.handle_get_request(data_request,
                                        our_authority,
                                        from_authority,
                                        response_token);
            },
            ExternalRequest::Put(data) => {
                self.handle_put_request(data,
                                        our_authority,
                                        from_authority,
                                        response_token);
            },
            ExternalRequest::Post(_) => {
                println!("Node: Post is not implemented, ignoring.");
            },
            ExternalRequest::Delete(_) => {
                println!("Node: Delete is not implemented, ignoring.");
            },
        }
    }

    fn handle_get_request(&mut self, data_request: DataRequest,
                                     our_authority: Authority,
                                     from_authority: Authority,
                                     response_token: Option<SignedToken>) {
        let name = match data_request {
            DataRequest::PlainData(name) => name,
            _ => { println!("Node: Only serving plain data in this example"); return; }
        };

        let data = match self.db.get(&name) {
            Some(data) => data.clone(),
            None => return,
        };

        self.routing.get_response(our_authority,
                                  from_authority,
                                  Data::PlainData(data),
                                  data_request,
                                  response_token);
    }

    fn handle_put_request(&mut self, data            : Data,
                                     our_authority   : Authority,
                                     from_authority  : Authority,
                                     _response_token : Option<SignedToken>) {
        let plain_data = match data.clone() {
            Data::PlainData(plain_data) => plain_data,
            _ => { println!("Node: Only storing plain data in this example"); return; }
        };

        match our_authority {
            Authority::NaeManager(_) => {
                println!("Storing: key {:?}, value {:?}", plain_data.name(), plain_data);
                let _ = self.db.insert(plain_data.name(), plain_data);
            },
            Authority::ClientManager(_) => {
                match from_authority {
                    ::routing::authority::Authority::Client(_, public_key) => {
                        let client_name = ::routing::NameType::new(
                            ::sodiumoxide::crypto::hash::sha512::hash(&public_key[..]).0);
                        *self.client_accounts.entry(client_name)
                            .or_insert(0u64) += data.payload_size() as u64;
                        println!("Client ({:?}) stored {:?} bytes", client_name,
                            self.client_accounts.get(&client_name));
                        debug!("Sending: key {:?}, value {:?}", plain_data.name(), plain_data);
                        self.routing.put_request(
                            our_authority, Authority::NaeManager(plain_data.name()), data);
                    },
                    _ => {
                        println!("Node: Unexpected from_authority ({:?})", from_authority);
                        assert!(false);
                    },
                };

            },
            _ => {
                println!("Node: Unexpected our_authority ({:?})", our_authority);
                assert!(false);
            }
        }
    }

    fn handle_churn(&mut self, _our_close_group: Vec<::routing::NameType>) {
        println!("Handle churn for close group size {:?}", _our_close_group.len());
        // for value in self.db.values() {
        //     println!("CHURN {:?}", value.name());
        //     self.routing.put_request(::routing::authority::Authority::NaeManager(value.name()),
        //         ::routing::authority::Authority::NaeManager(value.name()),
        //         ::routing::data::Data::PlainData(value.clone()));
        // }

        for (client_name, stored) in self.client_accounts.iter() {
            println!("REFRESH {:?} - {:?}", client_name, stored);
            self.routing.refresh_request(1u64,
<<<<<<< HEAD
                ::routing::authority::Authority::ClientManager(client_name),
=======
                ::routing::authority::Authority::ClientManager(client_name.clone()),
>>>>>>> 3f1f0686
                encode(&stored).unwrap());
        }
        // self.db = BTreeMap::new();
    }

    fn handle_refresh(&mut self, our_authority: Authority, vec_of_bytes: Vec<Vec<u8>>) {
        let mut records : Vec<u64> = Vec::new();
        let mut fail_parsing_count = 0usize;
        for bytes in vec_of_bytes {
            match decode(&bytes) {
                Ok(record) => records.push(record),
                Err(_) => fail_parsing_count += 1usize,
            };
        }
        let median = median(records.clone());
        println!("Refresh for {:?}: median {:?} from {:?} (errs {:?})", our_authority, median,
            records, fail_parsing_count);
        match our_authority {
             ::routing::authority::Authority::ClientManager(client_name) => {
                 let _ = self.client_accounts.insert(client_name, median);
             },
             _ => {},
        };
    }
}

/// Returns the median (rounded down to the nearest integral value) of `values` which can be
/// unsorted.  If `values` is empty, returns `0`.
pub fn median(mut values: Vec<u64>) -> u64 {
    match values.len() {
        0 => 0u64,
        1 => values[0],
        len if len % 2 == 0 => {
            values.sort();
            let lower_value = values[(len / 2) - 1];
            let upper_value = values[len / 2];
            (lower_value + upper_value) / 2
        }
        len => {
            values.sort();
            values[len / 2]
        }
    }
}

////////////////////////////////////////////////////////////////////////////////
#[derive(PartialEq, Eq, Debug, Clone)]
enum UserCommand {
    Exit,
    Get(String),
    Put(String, String),
}

fn parse_user_command(cmd : String) -> Option<UserCommand> {
    let cmds = cmd.trim_right_matches(|c| c == '\r' || c == '\n')
                  .split(' ')
                  .collect::<Vec<_>>();

    if cmds.is_empty() {
        return None;
    }
    else if cmds.len() == 1 && cmds[0] == "exit" {
        return Some(UserCommand::Exit);
    }
    else if cmds.len() == 2 && cmds[0] == "get" {
        return Some(UserCommand::Get(cmds[1].to_string()));
    }
    else if cmds.len() == 3 && cmds[0] == "put" {
        return Some(UserCommand::Put(cmds[1].to_string(), cmds[2].to_string()));
    }

    None
}

////////////////////////////////////////////////////////////////////////////////
struct Client {
    routing_client: RoutingClient,
    event_receiver: Receiver<Event>,
    command_receiver: Receiver<UserCommand>,
    public_id: PublicId,
    is_done: bool,
}

impl Client {
    fn new() -> Client {
        let (event_sender, event_receiver) = mpsc::channel::<Event>();

        let id = Id::new();
        let public_id = PublicId::new(&id);
        println!("Client has set name {:?}", public_id.clone());
        let routing_client = RoutingClient::new(event_sender, Some(id));

        let (command_sender, command_receiver) = mpsc::channel::<UserCommand>();

        let _ = spawn(move || { Client::read_user_commands(command_sender); });

        Client {
            routing_client: routing_client,
            event_receiver: event_receiver,
            command_receiver: command_receiver,
            public_id: public_id,
            is_done: false,
        }
    }

    fn run(&mut self) {
        // Need to do poll as Select is not yet stable in the current
        // rust implementation.
        loop {
            while let Ok(command) = self.command_receiver.try_recv() {
                self.handle_user_command(command);
            }

            if self.is_done { break; }

            while let Ok(event) = self.event_receiver.try_recv() {
                self.handle_routing_event(event);
            }

            if self.is_done { break; }

            thread::sleep_ms(10);
        }

        println!("Bye");
    }

    fn read_user_commands(command_sender: Sender<UserCommand>) {
        loop {
            let mut command = String::new();
            let stdin = io::stdin();

            print!("Enter command (exit | put <key> <value> | get <key>)\n> ");
            let _ = io::stdout().flush();

            let _ = stdin.read_line(&mut command);

            match parse_user_command(command) {
                Some(cmd) => {
                    let _ = command_sender.send(cmd.clone());
                    if cmd == UserCommand::Exit {
                        break;
                    }
                },
                None => {
                    println!("Unrecognised command");
                    continue;
                }
            }
        }
    }

    fn handle_user_command(&mut self, cmd : UserCommand) {
        match cmd {
            UserCommand::Exit => {
                self.is_done = true;
            }
            UserCommand::Get(what) => {
                self.send_get_request(what);
            }
            UserCommand::Put(put_where, put_what) => {
                self.send_put_request(put_where, put_what);
            }
        }
    }

    fn handle_routing_event(&mut self, event : Event) {
        debug!("Client received routing event: {:?}", event);
        match event {
            Event::Response{
                response, our_authority : _our_authority,
                from_authority : _from_authority} => {
                match response {
                    ExternalResponse::Get(data, _data_request, _opt_signed_token) => {
                        let plain_data = match data {
                            Data::PlainData(plain_data) => plain_data,
                            _ => {
                                error!("Node: Only storing plain data in this example");
                                return; },
                        };
                        let (key, value) : (String, String) = match decode(plain_data.value()) {
                            Ok((key, value)) => (key, value),
                            Err(_) => {
                                error!("Failed to decode get response.");
                                return; },
                        };
                        println!("Got value {:?} on key {:?}", value, key);
                    },
                    ExternalResponse::Put(response_error, _opt_signed_token) => {
                        error!("Failed to store: {:?}", response_error);
                    },
                    _ => error!("Received external response {:?}, but not handled in example",
                        response),
                };
            },
            _ => {},
        };
    }

    fn send_get_request(&mut self, what: String) {
        let name = Client::calculate_key_name(&what);

        self.routing_client.get_request(Authority::ClientManager(name.clone()),
            DataRequest::PlainData(name));
    }

    fn send_put_request(&self, put_where: String, put_what: String) {
        let name = Client::calculate_key_name(&put_where);
        let data = encode(&(put_where, put_what)).unwrap();

        self.routing_client.put_request(Authority::ClientManager(self.public_id.name()),
            Data::PlainData(PlainData::new(name, data)));
    }

    fn calculate_key_name(key: &String) -> NameType {
        NameType::new(crypto::hash::sha512::hash(key.as_bytes()).0)
    }
}

////////////////////////////////////////////////////////////////////////////////
fn main() {
    match env_logger::init() {
        Ok(()) => {},
        Err(e) => println!("Error initialising logger; continuing without: {:?}", e)
    }

    let args: Args = Docopt::new(USAGE)
                            .and_then(|docopt| docopt.decode())
                            .unwrap_or_else(|error| error.exit());

    if args.flag_node {
        let mut node = Node::new();
        node.run();
    } else {
        let mut client = Client::new();
        client.run();
    }
}<|MERGE_RESOLUTION|>--- conflicted
+++ resolved
@@ -248,11 +248,7 @@
         for (client_name, stored) in self.client_accounts.iter() {
             println!("REFRESH {:?} - {:?}", client_name, stored);
             self.routing.refresh_request(1u64,
-<<<<<<< HEAD
-                ::routing::authority::Authority::ClientManager(client_name),
-=======
                 ::routing::authority::Authority::ClientManager(client_name.clone()),
->>>>>>> 3f1f0686
                 encode(&stored).unwrap());
         }
         // self.db = BTreeMap::new();
